{
  "name": "@adiwajshing/baileys",
  "version": "5.0.0",
  "description": "WhatsApp API",
  "homepage": "https://github.com/adiwajshing/Baileys",
  "main": "lib/index.js",
  "types": "lib/index.d.ts",
  "keywords": [
    "whatsapp",
    "js-whatsapp",
    "whatsapp-api",
    "whatsapp-web",
    "whatsapp",
    "whatsapp-chat",
    "whatsapp-group",
    "automation",
    "multi-device"
  ],
  "scripts": {
    "test": "jest",
    "prepare": "tsc",
    "build:all": "tsc && typedoc",
    "build:docs": "typedoc",
    "build:tsc": "tsc",
    "example": "node --inspect -r ts-node/register Example/example.ts",
    "gen:protobuf": "sh WAProto/GenerateStatics.sh",
    "lint": "eslint ./src --ext .js,.ts,.jsx,.tsx",
    "lint:fix": "eslint ./src --fix --ext .js,.ts,.jsx,.tsx"
  },
  "author": "Adhiraj Singh",
  "license": "MIT",
  "repository": {
    "url": "git@github.com:adiwajshing/baileys.git"
  },
  "dependencies": {
    "@hapi/boom": "^9.1.3",
    "axios": "^0.24.0",
    "futoin-hkdf": "^1.5.1",
<<<<<<< HEAD
    "libsignal": "file:../libsignal-node",
=======
    "libsignal": "git+https://github.com/adiwajshing/libsignal-node",
>>>>>>> f1ca7709
    "music-metadata": "^7.12.3",
    "node-cache": "^5.1.2",
    "pino": "^7.0.0",
    "protobufjs": "^6.11.3",
    "ws": "^8.0.0"
  },
  "peerDependencies": {
    "@adiwajshing/keyed-db": "^0.2.4",
    "jimp": "^0.16.1",
    "link-preview-js": "^3.0.0",
    "qrcode-terminal": "^0.12.0",
    "sharp": "^0.30.5"
  },
  "peerDependenciesMeta": {
    "@adiwajshing/keyed-db": {
      "optional": true
    },
    "jimp": {
      "optional": true
    },
    "qrcode-terminal": {
      "optional": true
    },
    "sharp": {
      "optional": true
    },
    "link-preview-js": {
      "optional": true
    }
  },
  "files": [
    "lib/*",
    "WAProto/*",
    "WASignalGroup/*.js"
  ],
  "devDependencies": {
    "@adiwajshing/eslint-config": "git+https://github.com/adiwajshing/eslint-config",
    "@adiwajshing/keyed-db": "^0.2.4",
    "@types/got": "^9.6.11",
    "@types/jest": "^27.5.1",
    "@types/node": "^16.0.0",
    "@types/sharp": "^0.29.4",
    "@types/ws": "^8.0.0",
    "eslint": "^8.0.0",
    "jest": "^27.0.6",
    "jimp": "^0.16.1",
<<<<<<< HEAD
    "link-preview-js": "^2.1.15",
=======
    "link-preview-js": "^3.0.0",
>>>>>>> f1ca7709
    "qrcode-terminal": "^0.12.0",
    "sharp": "^0.30.5",
    "ts-jest": "^27.0.3",
    "ts-node": "^10.8.1",
    "typedoc": "^0.22.0",
    "typescript": "^4.0.0"
  }
}<|MERGE_RESOLUTION|>--- conflicted
+++ resolved
@@ -36,11 +36,7 @@
     "@hapi/boom": "^9.1.3",
     "axios": "^0.24.0",
     "futoin-hkdf": "^1.5.1",
-<<<<<<< HEAD
     "libsignal": "file:../libsignal-node",
-=======
-    "libsignal": "git+https://github.com/adiwajshing/libsignal-node",
->>>>>>> f1ca7709
     "music-metadata": "^7.12.3",
     "node-cache": "^5.1.2",
     "pino": "^7.0.0",
@@ -87,11 +83,7 @@
     "eslint": "^8.0.0",
     "jest": "^27.0.6",
     "jimp": "^0.16.1",
-<<<<<<< HEAD
-    "link-preview-js": "^2.1.15",
-=======
     "link-preview-js": "^3.0.0",
->>>>>>> f1ca7709
     "qrcode-terminal": "^0.12.0",
     "sharp": "^0.30.5",
     "ts-jest": "^27.0.3",
