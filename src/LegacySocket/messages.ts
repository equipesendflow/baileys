--- conflicted
+++ resolved
@@ -147,12 +147,6 @@
 			}
 		}
 
-<<<<<<< HEAD
-		const normalizedContent = normalizeMessageContent(message.message)
-		const protocolMessage = normalizedContent?.protocolMessage
-
-=======
->>>>>>> 4b6e97cf
 		if(normalizedContent?.reactionMessage) {
 			const reaction: proto.IReaction = {
 				...normalizedContent.reactionMessage,
