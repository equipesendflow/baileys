--- conflicted
+++ resolved
@@ -97,18 +97,10 @@
 		switch (protocolMsg.type) {
 		case proto.Message.ProtocolMessage.Type.HISTORY_SYNC_NOTIFICATION:
 			const histNotification = protocolMsg!.historySyncNotification!
-<<<<<<< HEAD
-
-			logger?.debug({ histNotification, id: message.key.id }, 'got history notification')
-
-			if(downloadHistory) {
-				const isLatest = !creds.processedHistoryMessages?.length
-				const { chats, contacts, messages, didProcess } = await downloadAndProcessHistorySyncNotification(
-=======
 			const process = shouldProcessHistoryMsg
 			const isLatest = !creds.processedHistoryMessages?.length
 
-			logger?.info({
+			logger?.debug({
 				histNotification,
 				process,
 				id: message.key.id,
@@ -117,7 +109,6 @@
 
 			if(process) {
 				const data = await downloadAndProcessHistorySyncNotification(
->>>>>>> 6c3958bb
 					histNotification,
 					options
 				)
@@ -144,16 +135,12 @@
 							const strKeyId = Buffer.from(keyId!.keyId!).toString('base64')
 							newKeys.push(strKeyId)
 
-<<<<<<< HEAD
-							logger?.debug({ strKeyId }, 'injecting new app state sync key')
-=======
->>>>>>> 6c3958bb
 							await keyStore.set({ 'app-state-sync-key': { [strKeyId]: keyData! } })
 
 							newAppStateSyncKeyId = strKeyId
 						}
 
-						logger?.info(
+						logger?.debug(
 							{ newAppStateSyncKeyId, newKeys },
 							'injecting new app state sync keys'
 						)
