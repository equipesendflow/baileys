--- conflicted
+++ resolved
@@ -724,10 +724,7 @@
 			ev.emit('chats.delete', [id])
 		}
 	} else {
-<<<<<<< HEAD
 		logger?.trace({ syncAction, id }, 'unprocessable update')
-=======
-		logger?.debug({ syncAction, id }, 'unprocessable update')
 	}
 
 	function getChatUpdateConditional(id: string, msgRange: proto.SyncActionValue.ISyncActionMessageRange | null | undefined): ChatUpdate['conditional'] {
@@ -739,7 +736,6 @@
 				}
 			}
 			: undefined
->>>>>>> 6c3958bb
 	}
 
 	function isValidPatchBasedOnMessageRange(chat: Chat, msgRange: proto.SyncActionValue.ISyncActionMessageRange | null | undefined) {
