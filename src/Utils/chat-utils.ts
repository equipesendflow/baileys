import { Boom } from '@hapi/boom'
import type { Logger } from 'pino'
import { proto } from '../../WAProto'
import { AuthenticationCreds, BaileysEventMap, Chat, ChatModification, ChatMutation, Contact, LastMessageList, LTHashState, WAMessageUpdate, WAPatchCreate, WAPatchName } from '../Types'
import { BinaryNode, getBinaryNodeChild, getBinaryNodeChildren, isJidGroup, jidNormalizedUser } from '../WABinary'
import { aesDecrypt, aesEncrypt, hkdf, hmacSign } from './crypto'
import { toNumber } from './generics'
import { LT_HASH_ANTI_TAMPERING } from './lt-hash'
import { downloadContentFromMessage, } from './messages-media'

type FetchAppStateSyncKey = (keyId: string) => Promise<proto.IAppStateSyncKeyData> | proto.IAppStateSyncKeyData

const mutationKeys = (keydata: Uint8Array) => {
	const expanded = hkdf(keydata, 160, { info: 'WhatsApp Mutation Keys' })
	return {
		indexKey: expanded.slice(0, 32),
		valueEncryptionKey: expanded.slice(32, 64),
		valueMacKey: expanded.slice(64, 96),
		snapshotMacKey: expanded.slice(96, 128),
		patchMacKey: expanded.slice(128, 160)
	}
}

const generateMac = (operation: proto.SyncdMutation.SyncdMutationSyncdOperation, data: Buffer, keyId: Uint8Array | string, key: Buffer) => {
	const getKeyData = () => {
		let r: number
		switch (operation) {
		case proto.SyncdMutation.SyncdMutationSyncdOperation.SET:
			r = 0x01
			break
		case proto.SyncdMutation.SyncdMutationSyncdOperation.REMOVE:
			r = 0x02
			break
		}

		const buff = Buffer.from([r])
		return Buffer.concat([ buff, Buffer.from(keyId as any, 'base64') ])
	}

	const keyData = getKeyData()

	const last = Buffer.alloc(8) // 8 bytes
	last.set([ keyData.length ], last.length - 1)

	const total = Buffer.concat([ keyData, data, last ])
	const hmac = hmacSign(total, key, 'sha512')

	return hmac.slice(0, 32)
}

const to64BitNetworkOrder = (e: number) => {
	const t = new ArrayBuffer(8)
	new DataView(t).setUint32(4, e, !1)
	return Buffer.from(t)
}

type Mac = { indexMac: Uint8Array, valueMac: Uint8Array, operation: proto.SyncdMutation.SyncdMutationSyncdOperation }

const makeLtHashGenerator = ({ indexValueMap, hash }: Pick<LTHashState, 'hash' | 'indexValueMap'>) => {
	indexValueMap = { ...indexValueMap }
	const addBuffs: ArrayBuffer[] = []
	const subBuffs: ArrayBuffer[] = []

	return {
		mix: ({ indexMac, valueMac, operation }: Mac) => {
			const indexMacBase64 = Buffer.from(indexMac).toString('base64')
			const prevOp = indexValueMap[indexMacBase64]
			if(operation === proto.SyncdMutation.SyncdMutationSyncdOperation.REMOVE) {
				if(!prevOp) {
					throw new Boom('tried remove, but no previous op', { data: { indexMac, valueMac } })
				}

				// remove from index value mac, since this mutation is erased
				delete indexValueMap[indexMacBase64]
			} else {
				addBuffs.push(new Uint8Array(valueMac).buffer)
				// add this index into the history map
				indexValueMap[indexMacBase64] = { valueMac }
			}

			if(prevOp) {
				subBuffs.push(new Uint8Array(prevOp.valueMac).buffer)
			}
		},
		finish: () => {
			const result = LT_HASH_ANTI_TAMPERING.subtractThenAdd(new Uint8Array(hash).buffer, addBuffs, subBuffs)
			const buffer = Buffer.from(result)

			return {
				hash: buffer,
				indexValueMap
			}
		}
	}
}

const generateSnapshotMac = (lthash: Uint8Array, version: number, name: WAPatchName, key: Buffer) => {
	const total = Buffer.concat([
		lthash,
		to64BitNetworkOrder(version),
		Buffer.from(name, 'utf-8')
	])
	return hmacSign(total, key, 'sha256')
}

const generatePatchMac = (snapshotMac: Uint8Array, valueMacs: Uint8Array[], version: number, type: WAPatchName, key: Buffer) => {
	const total = Buffer.concat([
		snapshotMac,
		...valueMacs,
		to64BitNetworkOrder(version),
		Buffer.from(type, 'utf-8')
	])
	return hmacSign(total, key)
}

export const newLTHashState = (): LTHashState => ({ version: 0, hash: Buffer.alloc(128), indexValueMap: {} })

export const encodeSyncdPatch = async(
	{ type, index, syncAction, apiVersion, operation }: WAPatchCreate,
	myAppStateKeyId: string,
	state: LTHashState,
	getAppStateSyncKey: FetchAppStateSyncKey
) => {
	const key = !!myAppStateKeyId ? await getAppStateSyncKey(myAppStateKeyId) : undefined
	if(!key) {
		throw new Boom(`myAppStateKey ("${myAppStateKeyId}") not present`, { statusCode: 404 })
	}

	const encKeyId = Buffer.from(myAppStateKeyId, 'base64')

	state = { ...state, indexValueMap: { ...state.indexValueMap } }

	const indexBuffer = Buffer.from(JSON.stringify(index))
	const dataProto = proto.SyncActionData.fromObject({
		index: indexBuffer,
		value: syncAction,
		padding: new Uint8Array(0),
		version: apiVersion
	})
	const encoded = proto.SyncActionData.encode(dataProto).finish()

	const keyValue = mutationKeys(key!.keyData!)

	const encValue = aesEncrypt(encoded, keyValue.valueEncryptionKey)
	const valueMac = generateMac(operation, encValue, encKeyId, keyValue.valueMacKey)
	const indexMac = hmacSign(indexBuffer, keyValue.indexKey)

	// update LT hash
	const generator = makeLtHashGenerator(state)
	generator.mix({ indexMac, valueMac, operation })
	Object.assign(state, generator.finish())

	state.version += 1

	const snapshotMac = generateSnapshotMac(state.hash, state.version, type, keyValue.snapshotMacKey)

	const patch: proto.ISyncdPatch = {
		patchMac: generatePatchMac(snapshotMac, [valueMac], state.version, type, keyValue.patchMacKey),
		snapshotMac: snapshotMac,
		keyId: { id: encKeyId },
		mutations: [
			{
				operation: operation,
				record: {
					index: {
						blob: indexMac
					},
					value: {
						blob: Buffer.concat([ encValue, valueMac ])
					},
					keyId: { id: encKeyId }
				}
			}
		]
	}

	const base64Index = indexMac.toString('base64')
	state.indexValueMap[base64Index] = { valueMac }

	return { patch, state }
}

export const decodeSyncdMutations = async(
	msgMutations: (proto.ISyncdMutation | proto.ISyncdRecord)[],
	initialState: LTHashState,
	getAppStateSyncKey: FetchAppStateSyncKey,
	validateMacs: boolean
) => {
	const keyCache: { [_: string]: ReturnType<typeof mutationKeys> } = { }
	const getKey = async(keyId: Uint8Array) => {
		const base64Key = Buffer.from(keyId!).toString('base64')
		let key = keyCache[base64Key]
		if(!key) {
			const keyEnc = await getAppStateSyncKey(base64Key)
			if(!keyEnc) {
				throw new Boom(`failed to find key "${base64Key}" to decode mutation`, { statusCode: 404, data: { msgMutations } })
			}

			const result = mutationKeys(keyEnc.keyData!)
			keyCache[base64Key] = result
			key = result
		}

		return key
	}

	const ltGenerator = makeLtHashGenerator(initialState)

	const mutations: ChatMutation[] = []
	// indexKey used to HMAC sign record.index.blob
	// valueEncryptionKey used to AES-256-CBC encrypt record.value.blob[0:-32]
	// the remaining record.value.blob[0:-32] is the mac, it the HMAC sign of key.keyId + decoded proto data + length of bytes in keyId
	for(const msgMutation of msgMutations!) {
		// if it's a syncdmutation, get the operation property
		// otherwise, if it's only a record -- it'll be a SET mutation
		const operation = 'operation' in msgMutation ? msgMutation.operation : proto.SyncdMutation.SyncdMutationSyncdOperation.SET
		const record = ('record' in msgMutation && !!msgMutation.record) ? msgMutation.record : msgMutation as proto.ISyncdRecord

		const key = await getKey(record.keyId!.id!)
		const content = Buffer.from(record.value!.blob!)
		const encContent = content.slice(0, -32)
		const ogValueMac = content.slice(-32)
		if(validateMacs) {
			const contentHmac = generateMac(operation, encContent, record.keyId!.id!, key.valueMacKey)
			if(Buffer.compare(contentHmac, ogValueMac) !== 0) {
				throw new Boom('HMAC content verification failed')
			}
		}

		const result = aesDecrypt(encContent, key.valueEncryptionKey)
		const syncAction = proto.SyncActionData.decode(result)

		if(validateMacs) {
			const hmac = hmacSign(syncAction.index, key.indexKey)
			if(Buffer.compare(hmac, record.index!.blob) !== 0) {
				throw new Boom('HMAC index verification failed')
			}
		}

		const indexStr = Buffer.from(syncAction.index).toString()
		mutations.push({
			syncAction,
			index: JSON.parse(indexStr),
		})
		ltGenerator.mix({
			indexMac: record.index!.blob!,
			valueMac: ogValueMac,
			operation: operation
		})
	}

	return { mutations, ...ltGenerator.finish() }
}

export const decodeSyncdPatch = async(
	msg: proto.ISyncdPatch,
	name: WAPatchName,
	initialState: LTHashState,
	getAppStateSyncKey: FetchAppStateSyncKey,
	validateMacs: boolean
) => {
	if(validateMacs) {
		const base64Key = Buffer.from(msg.keyId!.id).toString('base64')
		const mainKeyObj = await getAppStateSyncKey(base64Key)
		const mainKey = mutationKeys(mainKeyObj.keyData!)
		const mutationmacs = msg.mutations!.map(mutation => mutation.record!.value!.blob!.slice(-32))

		const patchMac = generatePatchMac(msg.snapshotMac, mutationmacs, toNumber(msg.version!.version), name, mainKey.patchMacKey)
		if(Buffer.compare(patchMac, msg.patchMac) !== 0) {
			throw new Boom('Invalid patch mac')
		}
	}

	const result = await decodeSyncdMutations(msg!.mutations!, initialState, getAppStateSyncKey, validateMacs)
	return result
}

export const extractSyncdPatches = async(result: BinaryNode) => {
	const syncNode = getBinaryNodeChild(result, 'sync')
	const collectionNodes = getBinaryNodeChildren(syncNode, 'collection')

	const final = { } as { [T in WAPatchName]: { patches: proto.ISyncdPatch[], hasMorePatches: boolean, snapshot?: proto.ISyncdSnapshot } }
	await Promise.all(
		collectionNodes.map(
			async collectionNode => {
				const patchesNode = getBinaryNodeChild(collectionNode, 'patches')

				const patches = getBinaryNodeChildren(patchesNode || collectionNode, 'patch')
				const snapshotNode = getBinaryNodeChild(collectionNode, 'snapshot')

				const syncds: proto.ISyncdPatch[] = []
				const name = collectionNode.attrs.name as WAPatchName

				const hasMorePatches = collectionNode.attrs.has_more_patches === 'true'

				let snapshot: proto.ISyncdSnapshot | undefined = undefined
				if(snapshotNode && !!snapshotNode.content) {
					if(!Buffer.isBuffer(snapshotNode)) {
						snapshotNode.content = Buffer.from(Object.values(snapshotNode.content))
					}

					const blobRef = proto.ExternalBlobReference.decode(
                        snapshotNode.content! as Buffer
					)
					const data = await downloadExternalBlob(blobRef)
					snapshot = proto.SyncdSnapshot.decode(data)
				}

				for(let { content } of patches) {
					if(content) {
						if(!Buffer.isBuffer(content)) {
							content = Buffer.from(Object.values(content))
						}

						const syncd = proto.SyncdPatch.decode(content! as Uint8Array)
						if(!syncd.version) {
							syncd.version = { version: +collectionNode.attrs.version + 1 }
						}

						syncds.push(syncd)
					}
				}

				final[name] = { patches: syncds, hasMorePatches, snapshot }
			}
		)
	)

	return final
}


export const downloadExternalBlob = async(blob: proto.IExternalBlobReference) => {
	const stream = await downloadContentFromMessage(blob, 'md-app-state')
	let buffer = Buffer.from([])
	for await (const chunk of stream) {
		buffer = Buffer.concat([buffer, chunk])
	}

	return buffer
}

export const downloadExternalPatch = async(blob: proto.IExternalBlobReference) => {
	const buffer = await downloadExternalBlob(blob)
	const syncData = proto.SyncdMutations.decode(buffer)
	return syncData
}

export const decodeSyncdSnapshot = async(
	name: WAPatchName,
	snapshot: proto.ISyncdSnapshot,
	getAppStateSyncKey: FetchAppStateSyncKey,
	minimumVersionNumber: number | undefined,
	validateMacs: boolean = true
) => {
	const newState = newLTHashState()
	newState.version = toNumber(snapshot.version!.version!)

	const { hash, indexValueMap, mutations } = await decodeSyncdMutations(snapshot.records!, newState, getAppStateSyncKey, validateMacs)
	newState.hash = hash
	newState.indexValueMap = indexValueMap

	if(validateMacs) {
		const base64Key = Buffer.from(snapshot.keyId!.id!).toString('base64')
		const keyEnc = await getAppStateSyncKey(base64Key)
		if(!keyEnc) {
			throw new Boom(`failed to find key "${base64Key}" to decode mutation`, { statusCode: 500 })
		}

		const result = mutationKeys(keyEnc.keyData!)
		const computedSnapshotMac = generateSnapshotMac(newState.hash, newState.version, name, result.snapshotMacKey)
		if(Buffer.compare(snapshot.mac!, computedSnapshotMac) !== 0) {
			throw new Boom(`failed to verify LTHash at ${newState.version} of ${name} from snapshot`, { statusCode: 500 })
		}
	}

	const areMutationsRequired = typeof minimumVersionNumber === 'undefined' || newState.version > minimumVersionNumber
	if(!areMutationsRequired) {
		// clear array
		mutations.splice(0, mutations.length)
	}

	return {
		state: newState,
		mutations
	}
}

export const decodePatches = async(
	name: WAPatchName,
	syncds: proto.ISyncdPatch[],
	initial: LTHashState,
	getAppStateSyncKey: FetchAppStateSyncKey,
	minimumVersionNumber?: number,
	validateMacs: boolean = true
) => {
	const successfulMutations: ChatMutation[] = []

	const newState: LTHashState = {
		...initial,
		indexValueMap: { ...initial.indexValueMap }
	}

	for(const syncd of syncds) {
		const { version, keyId, snapshotMac } = syncd
		if(syncd.externalMutations) {
			const ref = await downloadExternalPatch(syncd.externalMutations)
			syncd.mutations.push(...ref.mutations)
		}

		const patchVersion = toNumber(version.version!)

		newState.version = patchVersion

		const decodeResult = await decodeSyncdPatch(syncd, name, newState, getAppStateSyncKey, validateMacs)

		newState.hash = decodeResult.hash
		newState.indexValueMap = decodeResult.indexValueMap
		if(typeof minimumVersionNumber === 'undefined' || patchVersion > minimumVersionNumber) {
			successfulMutations.push(...decodeResult.mutations)
		}

		if(validateMacs) {
			const base64Key = Buffer.from(keyId!.id!).toString('base64')
			const keyEnc = await getAppStateSyncKey(base64Key)
			if(!keyEnc) {
				throw new Boom(`failed to find key "${base64Key}" to decode mutation`)
			}

			const result = mutationKeys(keyEnc.keyData!)
			const computedSnapshotMac = generateSnapshotMac(newState.hash, newState.version, name, result.snapshotMacKey)
			if(Buffer.compare(snapshotMac, computedSnapshotMac) !== 0) {
				throw new Boom(`failed to verify LTHash at ${newState.version} of ${name}`)
			}
		}
	}

	return {
		newMutations: successfulMutations,
		state: newState
	}
}

export const chatModificationToAppPatch = (
	mod: ChatModification,
	jid: string
) => {
	const OP = proto.SyncdMutation.SyncdMutationSyncdOperation
	const getMessageRange = (lastMessages: LastMessageList) => {
		let messageRange: proto.ISyncActionMessageRange
		if(Array.isArray(lastMessages)) {
			const lastMsg = lastMessages[lastMessages.length - 1]
			messageRange = {
				lastMessageTimestamp: lastMsg?.messageTimestamp,
				messages: lastMessages?.length ? lastMessages.map(
					m => {
						if(!m.key?.id || !m.key?.remoteJid) {
							throw new Boom('Incomplete key', { statusCode: 400, data: m })
						}

						if(isJidGroup(m.key.remoteJid) && !m.key.fromMe && !m.key.participant) {
							throw new Boom('Expected not from me message to have participant', { statusCode: 400, data: m })
						}

						if(!m.messageTimestamp || !toNumber(m.messageTimestamp)) {
							throw new Boom('Missing timestamp in last message list', { statusCode: 400, data: m })
						}

						if(m.key.participant) {
							m.key = { ...m.key }
							m.key.participant = jidNormalizedUser(m.key.participant)
						}

						return m
					}
				) : undefined
			}
		} else {
			messageRange = lastMessages
		}

		return messageRange
	}

	let patch: WAPatchCreate
	if('mute' in mod) {
		patch = {
			syncAction: {
				muteAction: {
					muted: !!mod.mute,
					muteEndTimestamp: mod.mute || undefined
				}
			},
			index: ['mute', jid],
			type: 'regular_high',
			apiVersion: 2,
			operation: OP.SET
		}
	} else if('archive' in mod) {
		patch = {
			syncAction: {
				archiveChatAction: {
					archived: !!mod.archive,
					messageRange: getMessageRange(mod.lastMessages)
				}
			},
			index: ['archive', jid],
			type: 'regular_low',
			apiVersion: 3,
			operation: OP.SET
		}
	} else if('markRead' in mod) {
		patch = {
			syncAction: {
				markChatAsReadAction: {
					read: mod.markRead,
					messageRange: getMessageRange(mod.lastMessages)
				}
			},
			index: ['markChatAsRead', jid],
			type: 'regular_low',
			apiVersion: 3,
			operation: OP.SET
		}
	} else if('clear' in mod) {
		if(mod.clear === 'all') {
			throw new Boom('not supported')
		} else {
			const key = mod.clear.messages[0]
			patch = {
				syncAction: {
					deleteMessageForMeAction: {
						deleteMedia: false
					}
				},
				index: ['deleteMessageForMe', jid, key.id, key.fromMe ? '1' : '0', '0'],
				type: 'regular_high',
				apiVersion: 3,
				operation: OP.SET
			}
		}
	} else if('pin' in mod) {
		patch = {
			syncAction: {
				pinAction: {
					pinned: !!mod.pin
				}
			},
			index: ['pin_v1', jid],
			type: 'regular_low',
			apiVersion: 5,
			operation: OP.SET
		}
	} else if('delete' in mod) {
		patch = {
			syncAction: {
				deleteChatAction: {
					messageRange: getMessageRange(mod.lastMessages),
				}
			},
			index: ['deleteChat', jid, '1'],
			type: 'regular_high',
			apiVersion: 6,
			operation: OP.SET
		}
	} else {
		throw new Boom('not supported')
	}

	patch.syncAction.timestamp = Date.now()

	return patch
}

export const processSyncActions = (
	actions: ChatMutation[],
	me: Contact,
	logger?: Logger
) => {
	const map: Partial<BaileysEventMap<AuthenticationCreds>> = { }
	const updates: { [jid: string]: Partial<Chat> } = {}
	const contactUpdates: { [jid: string]: Contact } = {}
	const msgDeletes: proto.IMessageKey[] = []
	const msgUpdates: { [_: string]: WAMessageUpdate } = { }

	for(const syncAction of actions) {
		const { syncAction: { value: action }, index: [_, id, msgId, fromMe] } = syncAction
		const update: Partial<Chat> = { id }
		if(action?.muteAction) {
			update.mute = action.muteAction?.muted ?
				toNumber(action.muteAction!.muteEndTimestamp!) :
				undefined
		} else if(action?.archiveChatAction) {
			update.archive = !!action.archiveChatAction?.archived
		} else if(action?.markChatAsReadAction) {
			update.unreadCount = !!action.markChatAsReadAction?.read ? 0 : -1
		} else if(action?.clearChatAction) {
			msgDeletes.push({
				remoteJid: id,
				id: msgId,
				fromMe: fromMe === '1'
			})
		} else if(action?.contactAction) {
			contactUpdates[id] = {
				...(contactUpdates[id] || {}),
				id,
				name: action.contactAction!.fullName
			}
		} else if(action?.pushNameSetting) {
			if(me?.name !== action?.pushNameSetting) {
				map['creds.update'] = map['creds.update'] || { }
				map['creds.update'].me = { ...me, name: action?.pushNameSetting?.name! }
			}
		} else if(action?.pinAction) {
			update.pin = action.pinAction?.pinned ? toNumber(action.timestamp) : null
		} else if(action?.unarchiveChatsSetting) {
			map['creds.update'] = map['creds.update'] || { }
			map['creds.update'].accountSettings = { unarchiveChats: !!action.unarchiveChatsSetting.unarchiveChats }

<<<<<<< HEAD
			logger.debug(`archive setting updated => '${action.unarchiveChatsSetting.unarchiveChats}'`)
		} else {
			logger.debug({ action, id }, 'unprocessable update')
=======
			logger.info(`archive setting updated => '${action.unarchiveChatsSetting.unarchiveChats}'`)
		} else if(action?.starAction) {
			const uqId = `${id},${msgId}`
			const update = msgUpdates[uqId] || {
				key: { remoteJid: id, id: msgId, fromMe: fromMe === '1' },
				update: { }
			}

			update.update.starred = !!action.starAction?.starred

			msgUpdates[uqId] = update
		} else if(action?.deleteChatAction) {
			map['chats.delete'] = map['chats.delete'] || []
			map['chats.delete'].push(id)
		} else {
			logger.warn({ syncAction, id }, 'unprocessable update')
>>>>>>> 3eeded66
		}

		if(Object.keys(update).length > 1) {
			updates[update.id] = {
				...(updates[update.id] || {}),
				...update
			}
		}
	}

	if(Object.values(updates).length) {
		map['chats.update'] = Object.values(updates)
	}

	if(Object.values(contactUpdates).length) {
		map['contacts.upsert'] = Object.values(contactUpdates)
	}

	if(msgDeletes.length) {
		map['messages.delete'] = { keys: msgDeletes }
	}

	if(Object.keys(msgUpdates).length) {
		map['messages.update'] = Object.values(msgUpdates)
	}

	return map
}<|MERGE_RESOLUTION|>--- conflicted
+++ resolved
@@ -617,11 +617,6 @@
 			map['creds.update'] = map['creds.update'] || { }
 			map['creds.update'].accountSettings = { unarchiveChats: !!action.unarchiveChatsSetting.unarchiveChats }
 
-<<<<<<< HEAD
-			logger.debug(`archive setting updated => '${action.unarchiveChatsSetting.unarchiveChats}'`)
-		} else {
-			logger.debug({ action, id }, 'unprocessable update')
-=======
 			logger.info(`archive setting updated => '${action.unarchiveChatsSetting.unarchiveChats}'`)
 		} else if(action?.starAction) {
 			const uqId = `${id},${msgId}`
@@ -638,7 +633,6 @@
 			map['chats.delete'].push(id)
 		} else {
 			logger.warn({ syncAction, id }, 'unprocessable update')
->>>>>>> 3eeded66
 		}
 
 		if(Object.keys(update).length > 1) {
