--- conflicted
+++ resolved
@@ -183,19 +183,11 @@
 
 		let node: proto.IClientPayload
 		if(!creds.me) {
-<<<<<<< HEAD
-			node = generateRegistrationNode(creds, { version, browser })
-			logger.debug( 'not logged in, attempting registration...')
-		} else {
-			node = generateLoginNode(creds.me!.id, { version, browser })
-			logger.debug( 'logging in...')
-=======
 			node = generateRegistrationNode(creds, config)
-			logger.info({ node }, 'not logged in, attempting registration...')
+			logger.debug({ node }, 'not logged in, attempting registration...')
 		} else {
 			node = generateLoginNode(creds.me!.id, config)
-			logger.info({ node }, 'logging in...')
->>>>>>> 34f20952
+			logger.debug({ node }, 'logging in...')
 		}
 
 		const payloadEnc = noise.encrypt(
