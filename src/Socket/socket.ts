import { Boom } from '@hapi/boom'
import { promisify } from 'util'
import WebSocket from 'ws'
import { proto } from '../../WAProto'
import { DEF_CALLBACK_PREFIX, DEF_TAG_PREFIX, DEFAULT_ORIGIN, INITIAL_PREKEY_COUNT, MIN_PREKEY_COUNT } from '../Defaults'
import { DisconnectReason, SocketConfig } from '../Types'
import { addTransactionCapability, bindWaitForConnectionUpdate, configureSuccessfulPairing, Curve, generateLoginNode, generateMdTagPrefix, generateRegistrationNode, getCodeFromWSError, getErrorCodeFromStreamError, getNextPreKeysNode, makeNoiseHandler, printQRIfNecessaryListener, promiseTimeout } from '../Utils'
import { makeEventBuffer } from '../Utils/event-buffer'
import { assertNodeErrorFree, BinaryNode, encodeBinaryNode, getBinaryNodeChild, getBinaryNodeChildren, S_WHATSAPP_NET } from '../WABinary'

/**
 * Connects to WA servers and performs:
 * - simple queries (no retry mechanism, wait for connection establishment)
 * - listen to messages and emit events
 * - query phone connection
 */
export const makeSocket = ({
	waWebSocketUrl,
	connectTimeoutMs,
	logger,
	agent,
	keepAliveIntervalMs,
	version,
	browser,
	auth: authState,
	printQRInTerminal,
	defaultQueryTimeoutMs,
	transactionOpts
}: SocketConfig) => {
	const ws = new WebSocket(waWebSocketUrl, undefined, {
		origin: DEFAULT_ORIGIN,
		handshakeTimeout: connectTimeoutMs,
		timeout: connectTimeoutMs,
		agent
	})
	ws.setMaxListeners(0)
	const ev = makeEventBuffer(logger)
	/** ephemeral key pair used to encrypt/decrypt communication. Unique for each connection */
	const ephemeralKeyPair = Curve.generateKeyPair()
	/** WA noise protocol wrapper */
	const noise = makeNoiseHandler(ephemeralKeyPair, logger)

	const { creds } = authState
	// add transaction capability
	const keys = addTransactionCapability(authState.keys, logger, transactionOpts)

	let lastDateRecv: Date
	let epoch = 1
	let keepAliveReq: NodeJS.Timeout
	let qrTimer: NodeJS.Timeout
	let closed = false

	const uqTagId = generateMdTagPrefix()
	const generateMessageTag = () => `${uqTagId}${epoch++}`

	const sendPromise = promisify<void>(ws.send)
	/** send a raw buffer */
	const sendRawMessage = async(data: Uint8Array | Buffer) => {
		if(ws.readyState !== ws.OPEN) {
			throw new Boom('Connection Closed', { statusCode: DisconnectReason.connectionClosed })
		}

		const bytes = noise.encodeFrame(data)
        await sendPromise.call(ws, bytes) as Promise<void>
	}

	/** send a binary node */
	const sendNode = (frame: BinaryNode) => {
		if(logger.level === 'trace') {
			logger.trace({ msgId: frame.attrs.id, fromMe: true, frame }, 'communication')
		}

		const buff = encodeBinaryNode(frame)
		return sendRawMessage(buff)
	}

	/** log & process any unexpected errors */
	const onUnexpectedError = (error: Error, msg: string) => {
		logger.error(
			{ trace: error.stack, output: (error as any).output },
			`unexpected error in '${msg}'`
		)
	}

	/** await the next incoming message */
	const awaitNextMessage = async(sendMsg?: Uint8Array) => {
		if(ws.readyState !== ws.OPEN) {
			throw new Boom('Connection Closed', { statusCode: DisconnectReason.connectionClosed })
		}

		let onOpen: (data: any) => void
		let onClose: (err: Error) => void

		const result = promiseTimeout<any>(connectTimeoutMs, (resolve, reject) => {
			onOpen = (data: any) => resolve(data)
			onClose = reject
			ws.on('frame', onOpen)
			ws.on('close', onClose)
			ws.on('error', onClose)
		})
			.finally(() => {
				ws.off('frame', onOpen)
				ws.off('close', onClose)
				ws.off('error', onClose)
			})

		if(sendMsg) {
			sendRawMessage(sendMsg).catch(onClose!)
		}

		return result
	}

	/**
     * Wait for a message with a certain tag to be received
     * @param tag the message tag to await
     * @param json query that was sent
     * @param timeoutMs timeout after which the promise will reject
     */
	 const waitForMessage = async(msgId: string, timeoutMs = defaultQueryTimeoutMs) => {
		let onRecv: (json) => void
		let onErr: (err) => void
		try {
			const result = await promiseTimeout(timeoutMs,
				(resolve, reject) => {
					onRecv = resolve
					onErr = err => {
						reject(err || new Boom('Connection Closed', { statusCode: DisconnectReason.connectionClosed }))
					}

					ws.on(`TAG:${msgId}`, onRecv)
					ws.on('close', onErr) // if the socket closes, you'll never receive the message
					ws.off('error', onErr)
				},
			)
			return result as any
		} finally {
			ws.off(`TAG:${msgId}`, onRecv!)
			ws.off('close', onErr!) // if the socket closes, you'll never receive the message
			ws.off('error', onErr!)
		}
	}

	/** send a query, and wait for its response. auto-generates message ID if not provided */
	const query = async(node: BinaryNode, timeoutMs?: number) => {
		if(!node.attrs.id) {
			node.attrs.id = generateMessageTag()
		}

		const msgId = node.attrs.id
		const wait = waitForMessage(msgId, timeoutMs)

		await sendNode(node)

		const result = await (wait as Promise<BinaryNode>)
		if('tag' in result) {
			assertNodeErrorFree(result)
		}

		return result
	}

	/** connection handshake */
	const validateConnection = async() => {
		let helloMsg: proto.IHandshakeMessage = {
			clientHello: { ephemeral: ephemeralKeyPair.public }
		}
		helloMsg = proto.HandshakeMessage.fromObject(helloMsg)

<<<<<<< HEAD
		logger.info({  registrationId: creds.registrationId }, 'connected to WA Web')
=======
		logger.info({ browser, helloMsg }, 'connected to WA Web')
>>>>>>> 4e85a100

		const init = proto.HandshakeMessage.encode(helloMsg).finish()

		const result = await awaitNextMessage(init)
		const handshake = proto.HandshakeMessage.decode(result)

		logger.trace({ handshake }, 'handshake recv from WA Web')

		const keyEnc = noise.processHandshake(handshake, creds.noiseKey)

		let node: proto.IClientPayload
		if(!creds.me) {
			node = generateRegistrationNode(creds, { version, browser })
			logger.debug( 'not logged in, attempting registration...')
		} else {
			node = generateLoginNode(creds.me!.id, { version, browser })
			logger.debug( 'logging in...')
		}

		const payloadEnc = noise.encrypt(
			proto.ClientPayload.encode(node).finish()
		)
		await sendRawMessage(
			proto.HandshakeMessage.encode({
				clientFinish: {
					static: keyEnc,
					payload: payloadEnc,
				},
			}).finish()
		)
		noise.finishInit()
		startKeepAliveRequest()
	}

	const getAvailablePreKeysOnServer = async() => {
		const result = await query({
			tag: 'iq',
			attrs: {
				id: generateMessageTag(),
				xmlns: 'encrypt',
				type: 'get',
				to: S_WHATSAPP_NET
			},
			content: [
				{ tag: 'count', attrs: { } }
			]
		})
		const countChild = getBinaryNodeChild(result, 'count')
		return +countChild!.attrs.value
	}

	/** generates and uploads a set of pre-keys to the server */
	const uploadPreKeys = async(count = INITIAL_PREKEY_COUNT) => {
		await keys.transaction(
			async() => {
				logger.info({ count }, 'uploading pre-keys')
				const { update, node } = await getNextPreKeysNode({ creds, keys }, count)

				await query(node)
				ev.emit('creds.update', update)

				logger.info({ count }, 'uploaded pre-keys')
			}
		)
	}

	const uploadPreKeysToServerIfRequired = async() => {
		const preKeyCount = await getAvailablePreKeysOnServer()
		logger.info(`${preKeyCount} pre-keys found on server`)
		if(preKeyCount <= MIN_PREKEY_COUNT) {
			await uploadPreKeys()
		}
	}

	const onMessageRecieved = (data: Buffer) => {
		noise.decodeFrame(data, frame => {
			// reset ping timeout
			lastDateRecv = new Date()

			let anyTriggered = false

			anyTriggered = ws.emit('frame', frame)
			// if it's a binary node
			if(!(frame instanceof Uint8Array)) {
				const msgId = frame.attrs.id

				if(logger.level === 'trace') {
					logger.trace({ msgId, fromMe: false, frame }, 'communication')
				}

				/* Check if this is a response to a message we sent */
				anyTriggered = ws.emit(`${DEF_TAG_PREFIX}${msgId}`, frame) || anyTriggered
				/* Check if this is a response to a message we are expecting */
				const l0 = frame.tag
				const l1 = frame.attrs || { }
				const l2 = Array.isArray(frame.content) ? frame.content[0]?.tag : ''

				Object.keys(l1).forEach(key => {
					anyTriggered = ws.emit(`${DEF_CALLBACK_PREFIX}${l0},${key}:${l1[key]},${l2}`, frame) || anyTriggered
					anyTriggered = ws.emit(`${DEF_CALLBACK_PREFIX}${l0},${key}:${l1[key]}`, frame) || anyTriggered
					anyTriggered = ws.emit(`${DEF_CALLBACK_PREFIX}${l0},${key}`, frame) || anyTriggered
				})
				anyTriggered = ws.emit(`${DEF_CALLBACK_PREFIX}${l0},,${l2}`, frame) || anyTriggered
				anyTriggered = ws.emit(`${DEF_CALLBACK_PREFIX}${l0}`, frame) || anyTriggered

				if(!anyTriggered && logger.level === 'debug') {
					logger.debug({ unhandled: true, msgId, fromMe: false, frame }, 'communication recv')
				}
			}
		})
	}

	let alreadyEnded = false;

	const end = (error: Error | undefined) => {
<<<<<<< HEAD
		if (alreadyEnded) {
			return;
		}

		alreadyEnded = true;
		logger.info(
			{ error },
=======
		if(closed) {
			logger.trace({ trace: error?.stack }, 'connection already closed')
			return
		}

		closed = true
		logger.info(
			{ trace: error?.stack },
>>>>>>> 4e85a100
			error ? 'connection errored' : 'connection closed'
		)

		clearInterval(keepAliveReq)
		clearTimeout(qrTimer)

		ws.emit('close')

		ws.removeAllListeners('close')
		ws.removeAllListeners('error')
		ws.removeAllListeners('open')
		ws.removeAllListeners('message')

		if(ws.readyState !== ws.CLOSED && ws.readyState !== ws.CLOSING) {
			try {
				ws.close()
			} catch{ }
		}

		ev.emit('connection.update', {
			connection: 'close',
			lastDisconnect: {
				error,
				date: new Date()
			}
		})
		ev.removeAllListeners('connection.update')
	}

	const waitForSocketOpen = async() => {
		if(ws.readyState === ws.OPEN) {
			return
		}

		if(ws.readyState === ws.CLOSED || ws.readyState === ws.CLOSING) {
			throw new Boom('Connection Closed', { statusCode: DisconnectReason.connectionClosed })
		}

		let onOpen: () => void
		let onClose: (err: Error) => void
		await new Promise((resolve, reject) => {
			onOpen = () => resolve(undefined)
			onClose = reject
			ws.on('open', onOpen)
			ws.on('close', onClose)
			ws.on('error', onClose)
		})
			.finally(() => {
				ws.off('open', onOpen)
				ws.off('close', onClose)
				ws.off('error', onClose)
			})
	}

	const startKeepAliveRequest = () => (
		keepAliveReq = setInterval(() => {
			if(!lastDateRecv) {
				lastDateRecv = new Date()
			}

			const diff = Date.now() - lastDateRecv.getTime()
			/*
                check if it's been a suspicious amount of time since the server responded with our last seen
                it could be that the network is down
            */
			if(diff > keepAliveIntervalMs + 5000) {
				end(new Boom('Connection was lost', { statusCode: DisconnectReason.connectionLost }))
			} else if(ws.readyState === ws.OPEN) {
				// if its all good, send a keep alive request
				query(
					{
						tag: 'iq',
						attrs: {
							id: generateMessageTag(),
							to: S_WHATSAPP_NET,
							type: 'get',
							xmlns: 'w:p',
						},
						content: [{ tag: 'ping', attrs: { } }]
					}
				)
					.catch(err => {
						logger.error({ trace: err.stack }, 'error in sending keep alive')
					})
			} else {
				logger.warn('keep alive called when WS not open')
			}
		}, keepAliveIntervalMs)
	)
	/** i have no idea why this exists. pls enlighten me */
	const sendPassiveIq = (tag: 'passive' | 'active') => (
		query({
			tag: 'iq',
			attrs: {
				to: S_WHATSAPP_NET,
				xmlns: 'passive',
				type: 'set',
			},
			content: [
				{ tag, attrs: { } }
			]
		})
	)

	/** logout & invalidate connection */
	const logout = async() => {
		const jid = authState.creds.me?.id
		if(jid) {
			await sendNode({
				tag: 'iq',
				attrs: {
					to: S_WHATSAPP_NET,
					type: 'set',
					id: generateMessageTag(),
					xmlns: 'md'
				},
				content: [
					{
						tag: 'remove-companion-device',
						attrs: {
							jid,
							reason: 'user_initiated'
						}
					}
				]
			})
		}

		end(new Boom('Intentional Logout', { statusCode: DisconnectReason.loggedOut }))
	}

	ws.on('message', onMessageRecieved)
	ws.on('open', validateConnection)
	ws.on('error', error => end(
		new Boom(
			`WebSocket Error (${error.message})`,
			{ statusCode: getCodeFromWSError(error), data: error }
		)
	))
	ws.on('close', () => end(new Boom('Connection Terminated', { statusCode: DisconnectReason.connectionClosed })))
	// the server terminated the connection
	ws.on('CB:xmlstreamend', () => end(new Boom('Connection Terminated by Server', { statusCode: DisconnectReason.connectionClosed })))
	// QR gen
	ws.on('CB:iq,type:set,pair-device', async(stanza: BinaryNode) => {
		const iq: BinaryNode = {
			tag: 'iq',
			attrs: {
				to: S_WHATSAPP_NET,
				type: 'result',
				id: stanza.attrs.id,
			}
		}
		await sendNode(iq)

		const pairDeviceNode = getBinaryNodeChild(stanza, 'pair-device')
		const refNodes = getBinaryNodeChildren(pairDeviceNode, 'ref')
		const noiseKeyB64 = Buffer.from(creds.noiseKey.public).toString('base64')
		const identityKeyB64 = Buffer.from(creds.signedIdentityKey.public).toString('base64')
		const advB64 = creds.advSecretKey

		let qrMs = 60_000 // time to let a QR live
		const genPairQR = () => {
			if(ws.readyState !== ws.OPEN) {
				return
			}

			const refNode = refNodes.shift()
			if(!refNode) {
				end(new Boom('QR refs attempts ended', { statusCode: DisconnectReason.timedOut }))
				return
			}

			const ref = (refNode.content as Buffer).toString('utf-8')
			const qr = [ref, noiseKeyB64, identityKeyB64, advB64].join(',')

			ev.emit('connection.update', { qr })

			qrTimer = setTimeout(genPairQR, qrMs)
			qrMs = 20_000 // shorter subsequent qrs
		}

		genPairQR()
	})
	// device paired for the first time
	// if device pairs successfully, the server asks to restart the connection
	ws.on('CB:iq,,pair-success', async(stanza: BinaryNode) => {
		logger.debug('pair success recv')
		try {
			const { reply, creds: updatedCreds } = configureSuccessfulPairing(stanza, creds)

			logger.info(
				{ me: updatedCreds.me, platform: updatedCreds.platform },
				'pairing configured successfully, expect to restart the connection...'
			)

			ev.emit('creds.update', updatedCreds)
			ev.emit('connection.update', { isNewLogin: true, qr: undefined })

			await sendNode(reply)
		} catch(error) {
			logger.info({ trace: error.stack }, 'error in pairing')
			end(error)
		}
	})
	// login complete
	ws.on('CB:success', async() => {
		await uploadPreKeysToServerIfRequired()
		await sendPassiveIq('active')

		logger.debug('opened connection to WA')
		clearTimeout(qrTimer) // will never happen in all likelyhood -- but just in case WA sends success on first try

		ev.emit('connection.update', { connection: 'open' })
	})

	ws.on('CB:stream:error', (node: BinaryNode) => {
		logger.error({ node }, 'stream errored out')

		const { reason, statusCode } = getErrorCodeFromStreamError(node)

		end(new Boom(`Stream Errored (${reason})`, { statusCode, data: node }))
	})
	// stream fail, possible logout
	ws.on('CB:failure', (node: BinaryNode) => {
		const reason = +(node.attrs.reason || 500)
		end(new Boom('Connection Failure', { statusCode: reason, data: node.attrs }))
	})

	ws.on('CB:ib,,downgrade_webclient', () => {
		end(new Boom('Multi-device beta not joined', { statusCode: DisconnectReason.multideviceMismatch }))
	})

	process.nextTick(() => {
		// start buffering important events
		ev.buffer()
		ev.emit('connection.update', { connection: 'connecting', receivedPendingNotifications: false, qr: undefined })
	})
	// update credentials when required
	ev.on('creds.update', update => {
		const name = update.me?.name
		// if name has just been received
		if(creds.me?.name !== name) {
			logger.info({ name }, 'updated pushName')
			sendNode({
				tag: 'presence',
				attrs: { name: name! }
			})
				.catch(err => {
					logger.warn({ trace: err.stack }, 'error in sending presence update on name change')
				})
		}

		Object.assign(creds, update)
	})

	if(printQRInTerminal) {
		printQRIfNecessaryListener(ev, logger)
	}

	return {
		type: 'md' as 'md',
		ws,
		ev,
		authState: { creds, keys },
		get user() {
			return authState.creds.me
		},
		generateMessageTag,
		query,
		waitForMessage,
		waitForSocketOpen,
		sendRawMessage,
		sendNode,
		logout,
		end,
		onUnexpectedError,
		uploadPreKeys,
		/** Waits for the connection to WA to reach a state */
		waitForConnectionUpdate: bindWaitForConnectionUpdate(ev),
	}
}

export type Socket = ReturnType<typeof makeSocket><|MERGE_RESOLUTION|>--- conflicted
+++ resolved
@@ -167,11 +167,7 @@
 		}
 		helloMsg = proto.HandshakeMessage.fromObject(helloMsg)
 
-<<<<<<< HEAD
-		logger.info({  registrationId: creds.registrationId }, 'connected to WA Web')
-=======
-		logger.info({ browser, helloMsg }, 'connected to WA Web')
->>>>>>> 4e85a100
+		logger.info('connected to WA Web')
 
 		const init = proto.HandshakeMessage.encode(helloMsg).finish()
 
@@ -284,27 +280,16 @@
 		})
 	}
 
-	let alreadyEnded = false;
 
 	const end = (error: Error | undefined) => {
-<<<<<<< HEAD
-		if (alreadyEnded) {
-			return;
-		}
-
-		alreadyEnded = true;
-		logger.info(
-			{ error },
-=======
 		if(closed) {
-			logger.trace({ trace: error?.stack }, 'connection already closed')
 			return
 		}
 
 		closed = true
+		
 		logger.info(
 			{ trace: error?.stack },
->>>>>>> 4e85a100
 			error ? 'connection errored' : 'connection closed'
 		)
 
