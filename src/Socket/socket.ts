import { Boom } from '@hapi/boom'
import EventEmitter from 'events'
import { promisify } from 'util'
import WebSocket from 'ws'
import { proto } from '../../WAProto'
import { DEF_CALLBACK_PREFIX, DEF_TAG_PREFIX, DEFAULT_ORIGIN, INITIAL_PREKEY_COUNT, MIN_PREKEY_COUNT } from '../Defaults'
import { AuthenticationCreds, BaileysEventEmitter, BaileysEventMap, DisconnectReason, SocketConfig } from '../Types'
import { addTransactionCapability, bindWaitForConnectionUpdate, configureSuccessfulPairing, Curve, generateLoginNode, generateMdTagPrefix, generateRegistrationNode, getErrorCodeFromStreamError, getNextPreKeysNode, makeNoiseHandler, printQRIfNecessaryListener, promiseTimeout, useSingleFileAuthState } from '../Utils'
import { assertNodeErrorFree, BinaryNode, encodeBinaryNode, getBinaryNodeChild, getBinaryNodeChildren, S_WHATSAPP_NET } from '../WABinary'

/**
 * Connects to WA servers and performs:
 * - simple queries (no retry mechanism, wait for connection establishment)
 * - listen to messages and emit events
 * - query phone connection
 */
export const makeSocket = ({
	waWebSocketUrl,
	connectTimeoutMs,
	logger,
	agent,
	keepAliveIntervalMs,
	version,
	browser,
	auth: initialAuthState,
	printQRInTerminal,
	defaultQueryTimeoutMs
}: SocketConfig) => {
	const ws = new WebSocket(waWebSocketUrl, undefined, {
		origin: DEFAULT_ORIGIN,
		timeout: connectTimeoutMs,
		agent
	})
	ws.setMaxListeners(0)
	const ev = new EventEmitter() as BaileysEventEmitter
	/** ephemeral key pair used to encrypt/decrypt communication. Unique for each connection */
	const ephemeralKeyPair = Curve.generateKeyPair()
	/** WA noise protocol wrapper */
	const noise = makeNoiseHandler(ephemeralKeyPair, logger)
	let authState = initialAuthState
	if(!authState) {
		authState = useSingleFileAuthState('./auth-info-multi.json').state

		logger.warn(`
            Baileys just created a single file state for your credentials. 
            This will not be supported soon.
            Please pass the credentials in the config itself
        `)
	}

	const { creds } = authState
	// add transaction capability
	const keys = addTransactionCapability(authState.keys, logger)

	let lastDateRecv: Date
	let epoch = 1
	let keepAliveReq: NodeJS.Timeout
	let qrTimer: NodeJS.Timeout

	const uqTagId = generateMdTagPrefix()
	const generateMessageTag = () => `${uqTagId}${epoch++}`

	const sendPromise = promisify<void>(ws.send)
	/** send a raw buffer */
	const sendRawMessage = async(data: Uint8Array | Buffer) => {
		if(ws.readyState !== ws.OPEN) {
			throw new Boom('Connection Closed', { statusCode: DisconnectReason.connectionClosed })
		}

		const bytes = noise.encodeFrame(data)
        await sendPromise.call(ws, bytes) as Promise<void>
	}

	/** send a binary node */
	const sendNode = (frame: BinaryNode) => {
		if(logger.level === 'trace') {
			logger.trace({ msgId: frame.attrs.id, fromMe: true, frame }, 'communication')
		}

		const buff = encodeBinaryNode(frame)
		return sendRawMessage(buff)
	}

	/** log & process any unexpected errors */
	const onUnexpectedError = (error: Error, msg: string) => {
		logger.error(
			{ trace: error.stack, output: (error as any).output },
			`unexpected error in '${msg}'`
		)
	}

	/** await the next incoming message */
	const awaitNextMessage = async(sendMsg?: Uint8Array) => {
		if(ws.readyState !== ws.OPEN) {
			throw new Boom('Connection Closed', { statusCode: DisconnectReason.connectionClosed })
		}

		let onOpen: (data: any) => void
		let onClose: (err: Error) => void

		const result = new Promise<any>((resolve, reject) => {
			onOpen = (data: any) => resolve(data)
			onClose = reject
			ws.on('frame', onOpen)
			ws.on('close', onClose)
			ws.on('error', onClose)
		})
			.finally(() => {
				ws.off('frame', onOpen)
				ws.off('close', onClose)
				ws.off('error', onClose)
			})

		if(sendMsg) {
			sendRawMessage(sendMsg).catch(onClose)
		}

		return result
	}

	/**
     * Wait for a message with a certain tag to be received
     * @param tag the message tag to await
     * @param json query that was sent
     * @param timeoutMs timeout after which the promise will reject
     */
	 const waitForMessage = async(msgId: string, timeoutMs = defaultQueryTimeoutMs) => {
		let onRecv: (json) => void
		let onErr: (err) => void
		try {
			const result = await promiseTimeout(timeoutMs,
				(resolve, reject) => {
					onRecv = resolve
					onErr = err => {
						reject(err || new Boom('Connection Closed', { statusCode: DisconnectReason.connectionClosed }))
					}

					ws.on(`TAG:${msgId}`, onRecv)
					ws.on('close', onErr) // if the socket closes, you'll never receive the message
					ws.off('error', onErr)
				},
			)
			return result as any
		} finally {
			ws.off(`TAG:${msgId}`, onRecv)
			ws.off('close', onErr) // if the socket closes, you'll never receive the message
			ws.off('error', onErr)
		}
	}

	/** send a query, and wait for its response. auto-generates message ID if not provided */
	const query = async(node: BinaryNode, timeoutMs?: number) => {
		if(!node.attrs.id) {
			node.attrs.id = generateMessageTag()
		}

		const msgId = node.attrs.id
		const wait = waitForMessage(msgId, timeoutMs)

		await sendNode(node)

		const result = await (wait as Promise<BinaryNode>)
		if('tag' in result) {
			assertNodeErrorFree(result)
		}

		return result
	}

	/** connection handshake */
	const validateConnection = async() => {
		let helloMsg: proto.IHandshakeMessage = {
			clientHello: { ephemeral: ephemeralKeyPair.public }
		}
		helloMsg = proto.HandshakeMessage.fromObject(helloMsg)

<<<<<<< HEAD
		logger.debug('connected to WA Web')
=======
		logger.info({ browser, helloMsg, registrationId: creds.registrationId }, 'connected to WA Web')
>>>>>>> 47ab32f3

		const init = proto.HandshakeMessage.encode(helloMsg).finish()

		const result = await awaitNextMessage(init)
		const handshake = proto.HandshakeMessage.decode(result)

		logger.trace({ handshake }, 'handshake recv from WA Web')

		const keyEnc = noise.processHandshake(handshake, creds.noiseKey)
<<<<<<< HEAD
		logger.debug('handshake complete')
=======
>>>>>>> 47ab32f3

		let node: proto.IClientPayload
		if(!creds.me) {
			node = generateRegistrationNode(creds, { version, browser })
			logger.debug( 'not logged in, attempting registration...')
		} else {
			node = generateLoginNode(creds.me!.id, { version, browser })
			logger.debug( 'logging in...')
		}

		const payloadEnc = noise.encrypt(
			proto.ClientPayload.encode(node).finish()
		)
		await sendRawMessage(
			proto.HandshakeMessage.encode({
				clientFinish: {
					static: keyEnc,
					payload: payloadEnc,
				},
			}).finish()
		)
		noise.finishInit()
		startKeepAliveRequest()
	}

	const getAvailablePreKeysOnServer = async() => {
		const result = await query({
			tag: 'iq',
			attrs: {
				id: generateMessageTag(),
				xmlns: 'encrypt',
				type: 'get',
				to: S_WHATSAPP_NET
			},
			content: [
				{ tag: 'count', attrs: { } }
			]
		})
		const countChild = getBinaryNodeChild(result, 'count')
		return +countChild.attrs.value
	}

	/** generates and uploads a set of pre-keys to the server */
	const uploadPreKeys = async(count = INITIAL_PREKEY_COUNT) => {
		await keys.transaction(
			async() => {
				logger.info({ count }, 'uploading pre-keys')
				const { update, node } = await getNextPreKeysNode({ creds, keys }, count)

				await query(node)
				ev.emit('creds.update', update)

				logger.info({ count }, 'uploaded pre-keys')
			}
		)
	}

	const uploadPreKeysToServerIfRequired = async() => {
		const preKeyCount = await getAvailablePreKeysOnServer()
		logger.info(`${preKeyCount} pre-keys found on server`)
		if(preKeyCount <= MIN_PREKEY_COUNT) {
			await uploadPreKeys()
		}
	}

	const onMessageRecieved = (data: Buffer) => {
		noise.decodeFrame(data, frame => {
			// reset ping timeout
			lastDateRecv = new Date()

			let anyTriggered = false

			anyTriggered = ws.emit('frame', frame)
			// if it's a binary node
			if(!(frame instanceof Uint8Array)) {
				const msgId = frame.attrs.id

				if(logger.level === 'trace') {
					logger.trace({ msgId, fromMe: false, frame }, 'communication')
				}

				/* Check if this is a response to a message we sent */
				anyTriggered = ws.emit(`${DEF_TAG_PREFIX}${msgId}`, frame) || anyTriggered
				/* Check if this is a response to a message we are expecting */
				const l0 = frame.tag
				const l1 = frame.attrs || { }
				const l2 = Array.isArray(frame.content) ? frame.content[0]?.tag : ''

				Object.keys(l1).forEach(key => {
					anyTriggered = ws.emit(`${DEF_CALLBACK_PREFIX}${l0},${key}:${l1[key]},${l2}`, frame) || anyTriggered
					anyTriggered = ws.emit(`${DEF_CALLBACK_PREFIX}${l0},${key}:${l1[key]}`, frame) || anyTriggered
					anyTriggered = ws.emit(`${DEF_CALLBACK_PREFIX}${l0},${key}`, frame) || anyTriggered
				})
				anyTriggered = ws.emit(`${DEF_CALLBACK_PREFIX}${l0},,${l2}`, frame) || anyTriggered
				anyTriggered = ws.emit(`${DEF_CALLBACK_PREFIX}${l0}`, frame) || anyTriggered

				if(!anyTriggered && logger.level === 'debug') {
					logger.debug({ unhandled: true, msgId, fromMe: false, frame }, 'communication recv')
				}
			}
		})
	}

	const end = (error: Error | undefined) => {
		logger.info({ error }, 'connection closed')

		clearInterval(keepAliveReq)
		clearTimeout(qrTimer)

		ws.removeAllListeners('close')
		ws.removeAllListeners('error')
		ws.removeAllListeners('open')
		ws.removeAllListeners('message')

		if(ws.readyState !== ws.CLOSED && ws.readyState !== ws.CLOSING) {
			try {
				ws.close()
			} catch{ }
		}

		ev.emit('connection.update', {
			connection: 'close',
			lastDisconnect: {
				error,
				date: new Date()
			}
		})
		ev.removeAllListeners('connection.update')
	}

	const waitForSocketOpen = async() => {
		if(ws.readyState === ws.OPEN) {
			return
		}

		if(ws.readyState === ws.CLOSED || ws.readyState === ws.CLOSING) {
			throw new Boom('Connection Closed', { statusCode: DisconnectReason.connectionClosed })
		}

		let onOpen: () => void
		let onClose: (err: Error) => void
		await new Promise((resolve, reject) => {
			onOpen = () => resolve(undefined)
			onClose = reject
			ws.on('open', onOpen)
			ws.on('close', onClose)
			ws.on('error', onClose)
		})
			.finally(() => {
				ws.off('open', onOpen)
				ws.off('close', onClose)
				ws.off('error', onClose)
			})
	}

	const startKeepAliveRequest = () => (
		keepAliveReq = setInterval(() => {
			if(!lastDateRecv) {
				lastDateRecv = new Date()
			}

			const diff = Date.now() - lastDateRecv.getTime()
			/*
                check if it's been a suspicious amount of time since the server responded with our last seen
                it could be that the network is down
            */
			if(diff > keepAliveIntervalMs + 5000) {
				end(new Boom('Connection was lost', { statusCode: DisconnectReason.connectionLost }))
			} else if(ws.readyState === ws.OPEN) {
				// if its all good, send a keep alive request
				sendNode(
					{
						tag: 'iq',
						attrs: {
							id: generateMessageTag(),
							to: S_WHATSAPP_NET,
							type: 'get',
							xmlns: 'w:p',
						},
						content: [{ tag: 'ping', attrs: { } }]
					}
				)
					.catch(err => {
						logger.error({ trace: err.stack }, 'error in sending keep alive')
					})
			} else {
				logger.warn('keep alive called when WS not open')
			}
		}, keepAliveIntervalMs)
	)
	/** i have no idea why this exists. pls enlighten me */
	const sendPassiveIq = (tag: 'passive' | 'active') => (
		query({
			tag: 'iq',
			attrs: {
				to: S_WHATSAPP_NET,
				xmlns: 'passive',
				type: 'set',
			},
			content: [
				{ tag, attrs: { } }
			]
		})
	)

	const emitEventsFromMap = (map: Partial<BaileysEventMap<AuthenticationCreds>>) => {
		for(const key in map) {
			ev.emit(key as any, map[key])
		}
	}

	/** logout & invalidate connection */
	const logout = async() => {
		const jid = authState.creds.me?.id
		if(jid) {
			await sendNode({
				tag: 'iq',
				attrs: {
					to: S_WHATSAPP_NET,
					type: 'set',
					id: generateMessageTag(),
					xmlns: 'md'
				},
				content: [
					{
						tag: 'remove-companion-device',
						attrs: {
							jid,
							reason: 'user_initiated'
						}
					}
				]
			})
		}

		end(new Boom('Intentional Logout', { statusCode: DisconnectReason.loggedOut }))
	}

	ws.on('message', onMessageRecieved)
	ws.on('open', validateConnection)
	ws.on('error', end)
	ws.on('close', () => end(new Boom('Connection Terminated', { statusCode: DisconnectReason.connectionClosed })))
	// the server terminated the connection
	ws.on('CB:xmlstreamend', () => {
		end(new Boom('Connection Terminated by Server', { statusCode: DisconnectReason.connectionClosed }))
	})
	// QR gen
	ws.on('CB:iq,type:set,pair-device', async(stanza: BinaryNode) => {
		const iq: BinaryNode = {
			tag: 'iq',
			attrs: {
				to: S_WHATSAPP_NET,
				type: 'result',
				id: stanza.attrs.id,
			}
		}
		await sendNode(iq)

		const pairDeviceNode = getBinaryNodeChild(stanza, 'pair-device')
		const refNodes = getBinaryNodeChildren(pairDeviceNode, 'ref')
		const noiseKeyB64 = Buffer.from(creds.noiseKey.public).toString('base64')
		const identityKeyB64 = Buffer.from(creds.signedIdentityKey.public).toString('base64')
		const advB64 = creds.advSecretKey

		let qrMs = 60_000 // time to let a QR live
		const genPairQR = () => {
			if(ws.readyState !== ws.OPEN) {
				return
			}

			const refNode = refNodes.shift()
			if(!refNode) {
				end(new Boom('QR refs attempts ended', { statusCode: DisconnectReason.timedOut }))
				return
			}

			const ref = (refNode.content as Buffer).toString('utf-8')
			const qr = [ref, noiseKeyB64, identityKeyB64, advB64].join(',')

			ev.emit('connection.update', { qr })

			qrTimer = setTimeout(genPairQR, qrMs)
			qrMs = 20_000 // shorter subsequent qrs
		}

		genPairQR()
	})
	// device paired for the first time
	// if device pairs successfully, the server asks to restart the connection
	ws.on('CB:iq,,pair-success', async(stanza: BinaryNode) => {
		logger.debug('pair success recv')
		try {
			const { reply, creds: updatedCreds } = configureSuccessfulPairing(stanza, creds)

			logger.info(
				{ me: updatedCreds.me, platform: updatedCreds.platform },
				'pairing configured successfully, expect to restart the connection...'
			)

			ev.emit('creds.update', updatedCreds)
			ev.emit('connection.update', { isNewLogin: true, qr: undefined })

			await sendNode(reply)
		} catch(error) {
			logger.info({ trace: error.stack }, 'error in pairing')
			end(error)
		}
	})
	// login complete
	ws.on('CB:success', async() => {
		await uploadPreKeysToServerIfRequired()
		await sendPassiveIq('active')

		logger.debug('opened connection to WA')
		clearTimeout(qrTimer) // will never happen in all likelyhood -- but just in case WA sends success on first try

		ev.emit('connection.update', { connection: 'open' })
	})

	ws.on('CB:ib,,offline', (node: BinaryNode) => {
		const child = getBinaryNodeChild(node, 'offline')
		const offlineCount = +child.attrs.count

		logger.debug(`got ${offlineCount} offline messages/notifications`)

		ev.emit('connection.update', { receivedPendingNotifications: true })
	})

	ws.on('CB:stream:error', (node: BinaryNode) => {
		logger.error({ node }, 'stream errored out')

		const { reason, statusCode } = getErrorCodeFromStreamError(node)

		end(new Boom(`Stream Errored (${reason})`, { statusCode, data: node }))
	})
	// stream fail, possible logout
	ws.on('CB:failure', (node: BinaryNode) => {
		const reason = +(node.attrs.reason || 500)
		end(new Boom('Connection Failure', { statusCode: reason, data: node.attrs }))
	})

	ws.on('CB:ib,,downgrade_webclient', () => {
		end(new Boom('Multi-device beta not joined', { statusCode: DisconnectReason.multideviceMismatch }))
	})

	process.nextTick(() => {
		ev.emit('connection.update', { connection: 'connecting', receivedPendingNotifications: false, qr: undefined })
	})
	// update credentials when required
	ev.on('creds.update', update => {
		const name = update.me?.name
		// if name has just been received
		if(!creds.me?.name && name) {
			logger.info({ name }, 'updated pushName')
			sendNode({
				tag: 'presence',
				attrs: { name }
			})
				.catch(err => {
					logger.warn({ trace: err.stack }, 'error in sending presence update on name change')
				})
		}

		Object.assign(creds, update)
	})

	if(printQRInTerminal) {
		printQRIfNecessaryListener(ev, logger)
	}

	return {
		type: 'md' as 'md',
		ws,
		ev,
		authState: { creds, keys },
		get user() {
			return authState.creds.me
		},
		emitEventsFromMap,
		generateMessageTag,
		query,
		waitForMessage,
		waitForSocketOpen,
		sendRawMessage,
		sendNode,
		logout,
		end,
		onUnexpectedError,
		uploadPreKeys,
		/** Waits for the connection to WA to reach a state */
		waitForConnectionUpdate: bindWaitForConnectionUpdate(ev)
	}
}

export type Socket = ReturnType<typeof makeSocket><|MERGE_RESOLUTION|>--- conflicted
+++ resolved
@@ -174,11 +174,7 @@
 		}
 		helloMsg = proto.HandshakeMessage.fromObject(helloMsg)
 
-<<<<<<< HEAD
-		logger.debug('connected to WA Web')
-=======
 		logger.info({ browser, helloMsg, registrationId: creds.registrationId }, 'connected to WA Web')
->>>>>>> 47ab32f3
 
 		const init = proto.HandshakeMessage.encode(helloMsg).finish()
 
@@ -188,10 +184,6 @@
 		logger.trace({ handshake }, 'handshake recv from WA Web')
 
 		const keyEnc = noise.processHandshake(handshake, creds.noiseKey)
-<<<<<<< HEAD
-		logger.debug('handshake complete')
-=======
->>>>>>> 47ab32f3
 
 		let node: proto.IClientPayload
 		if(!creds.me) {
