--- conflicted
+++ resolved
@@ -609,23 +609,16 @@
 					{
 						logger,
 						userJid,
-<<<<<<< HEAD
 						getUrlInfo: async text => {
 							if (!options.detectLinks) {
 								return undefined;
 							}
 							return getUrlInfo(
 								text,
-								{ thumbnailWidth: linkPreviewImageThumbnailWidth, timeoutMs: 3_000 }
+								{ thumbnailWidth: linkPreviewImageThumbnailWidth, timeoutMs: 3_000 },
+								logger
 							)
 						},
-=======
-						getUrlInfo: text => getUrlInfo(
-							text,
-							{ thumbnailWidth: linkPreviewImageThumbnailWidth, timeoutMs: 3_000 },
-							logger
-						),
->>>>>>> 1b710729
 						upload: waUploadToServer,
 						mediaCache: config.mediaCache,
 						...options,
