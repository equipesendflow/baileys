--- conflicted
+++ resolved
@@ -186,17 +186,9 @@
 		const users: BinaryNode[] = [];
 
 		for (let jid of jids) {
-<<<<<<< HEAD
-			if (useCache) {
-				const devices = userDevicesCache.get<string[]>(jid);
-
-				if (devices && devices.length > 0) {
-					deviceResults.push(...devices);
-=======
 			const devices = userDevicesCache.get<string[]>(jid);
->>>>>>> 2f80de52
-
-			if (devices?.length) {
+
+			if (devices && devices.length > 0) {
 				deviceResults.push(...devices);
 
 				continue;
