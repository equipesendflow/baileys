import { Boom } from '@hapi/boom'
import NodeCache from 'node-cache'
import { proto } from '../../WAProto'
import { WA_DEFAULT_EPHEMERAL } from '../Defaults'
import { AnyMessageContent, MediaConnInfo, MessageReceiptType, MessageRelayOptions, MiscMessageGenerationOptions, SocketConfig, WAMessageKey } from '../Types'
import { aggregateMessageKeysNotFromMe, assertMediaContent, bindWaitForEvent, decryptMediaRetryData, encodeSignedDeviceIdentity, encodeWAMessage, encryptMediaRetryRequest, encryptSenderKeyMsgSignalProto, encryptSignalProto, extractDeviceJids, generateMessageID, generateWAMessage, getStatusCodeForMediaRetry, getUrlFromDirectPath, getWAUploadToServer, jidToSignalProtocolAddress, parseAndInjectE2ESessions, unixTimestampSeconds } from '../Utils'
import { getUrlInfo } from '../Utils/link-preview'
import { areJidsSameUser, BinaryNode, BinaryNodeAttributes, getBinaryNodeChild, getBinaryNodeChildren, isJidGroup, isJidUser, jidDecode, jidEncode, jidNormalizedUser, JidWithDevice, S_WHATSAPP_NET } from '../WABinary'
import { makeGroupsSocket } from './groups'

export const makeMessagesSocket = (config: SocketConfig) => {
	const {
		logger,
		linkPreviewImageThumbnailWidth,
		generateHighQualityLinkPreview,
		options: axiosOptions,
		patchMessageBeforeSending,
	} = config
	const sock = makeGroupsSocket(config)
	const {
		ev,
		authState,
		processingMutex,
		upsertMessage,
		query,
		fetchPrivacySettings,
		generateMessageTag,
		sendNode,
		groupMetadata,
		groupToggleEphemeral
	} = sock

	const userDevicesCache = config.userDevicesCache || new NodeCache({
		stdTTL: 300, // 5 minutes
		useClones: false
	})

	let mediaConn: Promise<MediaConnInfo>
	const refreshMediaConn = async(forceGet = false) => {
		const media = await mediaConn
		if(!media || forceGet || (new Date().getTime() - media.fetchDate.getTime()) > media.ttl * 1000) {
			mediaConn = (async() => {
				const result = await query({
					tag: 'iq',
					attrs: {
						type: 'set',
						xmlns: 'w:m',
						to: S_WHATSAPP_NET,
					},
					content: [ { tag: 'media_conn', attrs: { } } ]
				})
				const mediaConnNode = getBinaryNodeChild(result, 'media_conn')
				const node: MediaConnInfo = {
					hosts: getBinaryNodeChildren(mediaConnNode, 'host').map(
						item => item.attrs as any
					),
					auth: mediaConnNode!.attrs.auth,
					ttl: +mediaConnNode!.attrs.ttl,
					fetchDate: new Date()
				}
				logger.debug('fetched media conn')
				return node
			})()
		}

		return mediaConn
	}

	/**
     * generic send receipt function
     * used for receipts of phone call, read, delivery etc.
     * */
	const sendReceipt = async(jid: string, participant: string | undefined, messageIds: string[], type: MessageReceiptType) => {
		const node: BinaryNode = {
			tag: 'receipt',
			attrs: {
				id: messageIds[0],
			},
		}
		const isReadReceipt = type === 'read' || type === 'read-self'
		if(isReadReceipt) {
			node.attrs.t = unixTimestampSeconds().toString()
		}

		if(type === 'sender' && isJidUser(jid)) {
			node.attrs.recipient = jid
			node.attrs.to = participant!
		} else {
			node.attrs.to = jid
			if(participant) {
				node.attrs.participant = participant
			}
		}

		if(type) {
			node.attrs.type = type
		}

		const remainingMessageIds = messageIds.slice(1)
		if(remainingMessageIds.length) {
			node.content = [
				{
					tag: 'list',
					attrs: { },
					content: remainingMessageIds.map(id => ({
						tag: 'item',
						attrs: { id }
					}))
				}
			]
		}

		logger.debug({ attrs: node.attrs, messageIds }, 'sending receipt for messages')
		await sendNode(node)
	}

	/** Correctly bulk send receipts to multiple chats, participants */
	const sendReceipts = async(keys: WAMessageKey[], type: MessageReceiptType) => {
		const recps = aggregateMessageKeysNotFromMe(keys)
		for(const { jid, participant, messageIds } of recps) {
			await sendReceipt(jid, participant, messageIds, type)
		}
	}

	/** Bulk read messages. Keys can be from different chats & participants */
	const readMessages = async(keys: WAMessageKey[]) => {
		const privacySettings = await fetchPrivacySettings()
		// based on privacy settings, we have to change the read type
		const readType = privacySettings.readreceipts === 'all' ? 'read' : 'read-self'
		await sendReceipts(keys, readType)
 	}

	/** Fetch all the devices we've to send a message to */
	const getUSyncDevices = async(jids: string[], useCache: boolean, ignoreZeroDevices: boolean) => {
		const deviceResults: JidWithDevice[] = []

		if(!useCache) {
			logger.debug('not using cache for devices')
		}

		const users: BinaryNode[] = []
		jids = Array.from(new Set(jids))
		for(let jid of jids) {
			const user = jidDecode(jid)?.user
			jid = jidNormalizedUser(jid)
			if(userDevicesCache.has(user!) && useCache) {
				const devices = userDevicesCache.get<JidWithDevice[]>(user!)!
				deviceResults.push(...devices)

				logger.trace({ user }, 'using cache for devices')
			} else {
				users.push({ tag: 'user', attrs: { jid } })
			}
		}

		if (!users.length) {
			return deviceResults
		}

		const iq: BinaryNode = {
			tag: 'iq',
			attrs: {
				to: S_WHATSAPP_NET,
				type: 'get',
				xmlns: 'usync',
			},
			content: [
				{
					tag: 'usync',
					attrs: {
						sid: generateMessageTag(),
						mode: 'query',
						last: 'true',
						index: '0',
						context: 'message',
					},
					content: [
						{
							tag: 'query',
							attrs: { },
							content: [
								{
									tag: 'devices',
									attrs: { version: '2' }
								}
							]
						},
						{ tag: 'list', attrs: { }, content: users }
					]
				},
			],
		}
		const result = await query(iq)
		const extracted = extractDeviceJids(result, authState.creds.me!.id, ignoreZeroDevices)
		const deviceMap: { [_: string]: JidWithDevice[] } = {}

		for(const item of extracted) {
			deviceMap[item.user] = deviceMap[item.user] || []
			deviceMap[item.user].push(item)

			deviceResults.push(item)
		}

		for(const key in deviceMap) {
			userDevicesCache.set(key, deviceMap[key])
		}

		return deviceResults
	}

	const assertSessions = async(jids: string[], force: boolean) => {
		let didFetchNewSession = false
		let jidsRequiringFetch: string[] = []
		if(force) {
			jidsRequiringFetch = jids
		} else {
			const addrs = jids.map(jid => jidToSignalProtocolAddress(jid).toString())
			const sessions = await authState.keys.get('session', addrs)
			for(const jid of jids) {
				const signalId = jidToSignalProtocolAddress(jid).toString()
				if(!sessions[signalId]) {
					jidsRequiringFetch.push(jid)
				}
			}
		}

		if(jidsRequiringFetch.length) {
			logger.debug({ jidsRequiringFetch }, 'fetching sessions')
			const result = await query({
				tag: 'iq',
				attrs: {
					xmlns: 'encrypt',
					type: 'get',
					to: S_WHATSAPP_NET,
				},
				content: [
					{
						tag: 'key',
						attrs: { },
						content: jidsRequiringFetch.map(
							jid => ({
								tag: 'user',
								attrs: { jid },
							})
						)
					}
				]
			})
			await parseAndInjectE2ESessions(result, authState)

			didFetchNewSession = true
		}

		return didFetchNewSession
	}

	const createParticipantNodes = async(
		jids: string[],
		message: proto.IMessage,
		extraAttrs?: BinaryNode['attrs']
	) => {
		const patched = await patchMessageBeforeSending(message, jids)
		const bytes = encodeWAMessage(patched)

		let shouldIncludeDeviceIdentity = false
		const nodes = await Promise.all(
			jids.map(
				async jid => {
					const { type, ciphertext } = await encryptSignalProto(jid, bytes, authState)
					if(type === 'pkmsg') {
						shouldIncludeDeviceIdentity = true
					}

					const node: BinaryNode = {
						tag: 'to',
						attrs: { jid },
						content: [{
							tag: 'enc',
							attrs: {
								v: '2',
								type,
								...extraAttrs || {}
							},
							content: ciphertext
						}]
					}
					return node
				}
			)
		)
		return { nodes, shouldIncludeDeviceIdentity }
	}
	
	const relayMessage = async(
		jid: string,
		message: proto.IMessage,
		{ messageId: msgId, participant, additionalAttributes, useUserDevicesCache, cachedGroupMetadata }: MessageRelayOptions
	) => {
		const meId = authState.creds.me!.id

		let shouldIncludeDeviceIdentity = false

		const { user, server } = jidDecode(jid)!
		const isGroup = server === 'g.us'
		msgId = msgId || generateMessageID()
		useUserDevicesCache = useUserDevicesCache !== false

		const participants: BinaryNode[] = []
		const destinationJid = jidEncode(user, isGroup ? 'g.us' : 's.whatsapp.net')
		const binaryNodeContent: BinaryNode[] = []
		const devices: JidWithDevice[] = []

		const meMsg: proto.IMessage = {
			deviceSentMessage: {
				destinationJid,
				message
			}
		}

		if(participant) {
			// when the retry request is not for a group
			// only send to the specific device that asked for a retry
			// otherwise the message is sent out to every device that should be a recipient
			if(!isGroup) {
				additionalAttributes = { ...additionalAttributes, device_fanout: 'false' }
			}

			const { user, device } = jidDecode(participant.jid)!
			devices.push({ user, device })
		}

		await authState.keys.transaction(
			async() => {
				if(isGroup) {
					const [groupData, senderKeyMap] = await Promise.all([
						(async() => {
							let groupData = cachedGroupMetadata ? await cachedGroupMetadata(jid) : undefined
							if(groupData) {
								logger.trace({ jid, participants: groupData.participants.length }, 'using cached group metadata')
							}

							if(!groupData) {
								groupData = await groupMetadata(jid)
							}

							return groupData
						})(),
						(async() => {
							if(!participant) {
								const result = await authState.keys.get('sender-key-memory', [jid])
								return result[jid] || { }
							}

							return { }
						})()
					])

					if(!participant) {
						const participantsList = groupData.participants.map(p => p.id)
						const additionalDevices = await getUSyncDevices(participantsList, !!useUserDevicesCache, false)
						devices.push(...additionalDevices)
					}

					const patched = await patchMessageBeforeSending(message, devices.map(d => jidEncode(d.user, 's.whatsapp.net', d.device)))
					const bytes = encodeWAMessage(patched)

					const { ciphertext, senderKeyDistributionMessageKey } = await encryptSenderKeyMsgSignalProto(
						destinationJid,
						bytes,
						meId,
						authState
					)

					const senderKeyJids: string[] = []
					// ensure a connection is established with every device
					for(const { user, device } of devices) {
						const jid = jidEncode(user, 's.whatsapp.net', device)
						if(!senderKeyMap[jid] || !!participant) {
							senderKeyJids.push(jid)
							// store that this person has had the sender keys sent to them
							senderKeyMap[jid] = true
						}
					}

					// if there are some participants with whom the session has not been established
					// if there are, we re-send the senderkey
					if(senderKeyJids.length) {
						logger.debug({ senderKeyJids }, 'sending new sender key')

						const senderKeyMsg: proto.IMessage = {
							senderKeyDistributionMessage: {
								axolotlSenderKeyDistributionMessage: senderKeyDistributionMessageKey,
								groupId: destinationJid
							}
						}

						await assertSessions(senderKeyJids, false)

						const result = await createParticipantNodes(senderKeyJids, senderKeyMsg)
						shouldIncludeDeviceIdentity = shouldIncludeDeviceIdentity || result.shouldIncludeDeviceIdentity

						participants.push(...result.nodes)
					}

					binaryNodeContent.push({
						tag: 'enc',
						attrs: { v: '2', type: 'skmsg' },
						content: ciphertext
					})

					await authState.keys.set({ 'sender-key-memory': { [jid]: senderKeyMap } })
				} else {
					const { user: meUser } = jidDecode(meId)!

					if(!participant) {
						devices.push({ user })
						devices.push({ user: meUser })

						const additionalDevices = await getUSyncDevices([ meId, jid ], !!useUserDevicesCache, true)
						devices.push(...additionalDevices)
					}

					const allJids: string[] = []
					const meJids: string[] = []
					const otherJids: string[] = []
					for(const { user, device } of devices) {
						const jid = jidEncode(user, 's.whatsapp.net', device)
						const isMe = user === meUser
						if(isMe) {
							meJids.push(jid)
						} else {
							otherJids.push(jid)
						}

						allJids.push(jid)
					}

					await assertSessions(allJids, false)

					const [
						{ nodes: meNodes, shouldIncludeDeviceIdentity: s1 },
						{ nodes: otherNodes, shouldIncludeDeviceIdentity: s2 }
					] = await Promise.all([
						createParticipantNodes(meJids, meMsg),
						createParticipantNodes(otherJids, message)
					])
					participants.push(...meNodes)
					participants.push(...otherNodes)

					shouldIncludeDeviceIdentity = shouldIncludeDeviceIdentity || s1 || s2
				}

				if(participants.length) {
					binaryNodeContent.push({
						tag: 'participants',
						attrs: { },
						content: participants
					})
				}

				const stanza: BinaryNode = {
					tag: 'message',
					attrs: {
						id: msgId!,
						type: 'text',
						...(additionalAttributes || {})
					},
					content: binaryNodeContent
				}
				// if the participant to send to is explicitly specified (generally retry recp)
				// ensure the message is only sent to that person
				// if a retry receipt is sent to everyone -- it'll fail decryption for everyone else who received the msg
				if(participant) {
					if(isJidGroup(destinationJid)) {
						stanza.attrs.to = destinationJid
						stanza.attrs.participant = participant.jid
					} else if(areJidsSameUser(participant.jid, meId)) {
						stanza.attrs.to = participant.jid
						stanza.attrs.recipient = destinationJid
					} else {
						stanza.attrs.to = participant.jid
					}
				} else {
					stanza.attrs.to = destinationJid
				}

				if(shouldIncludeDeviceIdentity) {
					(stanza.content as BinaryNode[]).push({
						tag: 'device-identity',
						attrs: { },
						content: encodeSignedDeviceIdentity(authState.creds.account!, true)
					})

					logger.debug({ jid }, 'adding device identity')
				}

				logger.debug({ msgId }, `sending message to ${participants.length} devices`)

				await sendNode(stanza)
			}
		)

		return msgId
	}

	const getPrivacyTokens = async(jids: string[]) => {
		const t = unixTimestampSeconds().toString()
		const result = await query({
			tag: 'iq',
			attrs: {
				to: S_WHATSAPP_NET,
				type: 'set',
				xmlns: 'privacy'
			},
			content: [
				{
					tag: 'tokens',
					attrs: { },
					content: jids.map(
						jid => ({
							tag: 'token',
							attrs: {
								jid: jidNormalizedUser(jid),
								t,
								type: 'trusted_contact'
							}
						})
					)
				}
			]
		})

		return result
	}

	const waUploadToServer = getWAUploadToServer(config, refreshMediaConn)

	const waitForMsgMediaUpdate = bindWaitForEvent(ev, 'messages.media-update')

	return {
		...sock,
		getUSyncDevices,
		getPrivacyTokens,
		assertSessions,
		relayMessage,
		sendReceipt,
		sendReceipts,
		readMessages,
		refreshMediaConn,
    waUploadToServer,
		fetchPrivacySettings,
		updateMediaMessage: async(message: proto.IWebMessageInfo) => {
			const content = assertMediaContent(message.message)
			const mediaKey = content.mediaKey!
			const meId = authState.creds.me!.id
			const node = encryptMediaRetryRequest(message.key, mediaKey, meId)

			let error: Error | undefined = undefined
			await Promise.all(
				[
					sendNode(node),
					waitForMsgMediaUpdate(update => {
						const result = update.find(c => c.key.id === message.key.id)
						if(result) {
							if(result.error) {
								error = result.error
							} else {
								try {
									const media = decryptMediaRetryData(result.media!, mediaKey, result.key.id!)
									if(media.result !== proto.MediaRetryNotification.ResultType.SUCCESS) {
										const resultStr = proto.MediaRetryNotification.ResultType[media.result]
										throw new Boom(
											`Media re-upload failed by device (${resultStr})`,
											{ data: media, statusCode: getStatusCodeForMediaRetry(media.result) || 404 }
										)
									}

									content.directPath = media.directPath
									content.url = getUrlFromDirectPath(content.directPath!)

									logger.debug({ directPath: media.directPath, key: result.key }, 'media update successful')
								} catch(err) {
									error = err
								}
							}

							return true
						}
					})
				]
			)

			if(error) {
				throw error
			}

			ev.emit('messages.update', [
				{ key: message.key, update: { message: message.message } }
			])

			return message
		},
		sendMessage: async(
			jid: string,
			content: AnyMessageContent,
			options: MiscMessageGenerationOptions = { }
		) => {
			const userJid = authState.creds.me!.id
			if(
				typeof content === 'object' &&
				'disappearingMessagesInChat' in content &&
				typeof content['disappearingMessagesInChat'] !== 'undefined' &&
				isJidGroup(jid)
			) {
				const { disappearingMessagesInChat } = content
				const value = typeof disappearingMessagesInChat === 'boolean' ?
					(disappearingMessagesInChat ? WA_DEFAULT_EPHEMERAL : 0) :
					disappearingMessagesInChat
				await groupToggleEphemeral(jid, value)
			} else {
				const fullMsg = await generateWAMessage(
					jid,
					content,
					{
						logger,
						userJid,
<<<<<<< HEAD
						getUrlInfo: async text => {
							if (!options.detectLinks) {
								return undefined;
							}
							return getUrlInfo(
								text,
								{
									thumbnailWidth: linkPreviewImageThumbnailWidth,
									timeoutMs: 3_000,
									uploadImage: generateHighQualityLinkPreview
										? waUploadToServer
										: undefined
								},
								logger
							)
						},
=======
						getUrlInfo: text => getUrlInfo(
							text,
							{
								thumbnailWidth: linkPreviewImageThumbnailWidth,
								fetchOpts: {
									timeout: 3_000,
									...axiosOptions || { }
								},
								logger,
								uploadImage: generateHighQualityLinkPreview
									? waUploadToServer
									: undefined
							},
						),
>>>>>>> f1ca7709
						upload: waUploadToServer,
						mediaCache: config.mediaCache,
						...options,
					}
				)
				const isDeleteMsg = 'delete' in content && !!content.delete
				const additionalAttributes: BinaryNodeAttributes = { }
				// required for delete
				if(isDeleteMsg) {
					// if the chat is a group, and I am not the author, then delete the message as an admin
					if(isJidGroup(content.delete?.remoteJid as string) && !content.delete?.fromMe) {
						additionalAttributes.edit = '8'
					} else {
						additionalAttributes.edit = '7'
					}
				}

				await relayMessage(jid, fullMsg.message!, { messageId: fullMsg.key.id!, cachedGroupMetadata: options.cachedGroupMetadata, additionalAttributes })
				if(config.emitOwnEvents) {
					process.nextTick(() => {
						processingMutex.mutex(() => (
							upsertMessage(fullMsg, 'append')
						))
					})
				}

				return fullMsg
			}
		}
	}
}<|MERGE_RESOLUTION|>--- conflicted
+++ resolved
@@ -624,25 +624,12 @@
 					{
 						logger,
 						userJid,
-<<<<<<< HEAD
 						getUrlInfo: async text => {
 							if (!options.detectLinks) {
 								return undefined;
 							}
+
 							return getUrlInfo(
-								text,
-								{
-									thumbnailWidth: linkPreviewImageThumbnailWidth,
-									timeoutMs: 3_000,
-									uploadImage: generateHighQualityLinkPreview
-										? waUploadToServer
-										: undefined
-								},
-								logger
-							)
-						},
-=======
-						getUrlInfo: text => getUrlInfo(
 							text,
 							{
 								thumbnailWidth: linkPreviewImageThumbnailWidth,
@@ -655,8 +642,7 @@
 									? waUploadToServer
 									: undefined
 							},
-						),
->>>>>>> f1ca7709
+						)},
 						upload: waUploadToServer,
 						mediaCache: config.mediaCache,
 						...options,
