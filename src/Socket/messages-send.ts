--- conflicted
+++ resolved
@@ -533,11 +533,7 @@
 
 	return {
 		...sock,
-<<<<<<< HEAD
-		getUSyncDevices,
-=======
 		getPrivacyTokens,
->>>>>>> a75d9118
 		assertSessions,
 		relayMessage,
 		sendReceipt,
