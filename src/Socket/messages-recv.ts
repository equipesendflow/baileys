
import { proto } from '../../WAProto'
import { KEY_BUNDLE_TYPE, MIN_PREKEY_COUNT } from '../Defaults'
import { MessageReceiptType, MessageRelayOptions, MessageUserReceipt, SocketConfig, WACallEvent, WAMessageKey, WAMessageStubType, WAPatchName } from '../Types'
import { decodeMediaRetryNode, decryptMessageNode, delay, encodeBigEndian, encodeSignedDeviceIdentity, getCallStatusFromNode, getHistoryMsg, getNextPreKeys, getStatusFromReceiptType, unixTimestampSeconds, xmppPreKey, xmppSignedPreKey } from '../Utils'
import { makeMutex } from '../Utils/make-mutex'
import { cleanMessage } from '../Utils/process-message'
import { areJidsSameUser, BinaryNode, getAllBinaryNodeChildren, getBinaryNodeChild, getBinaryNodeChildren, isJidGroup, isJidUser, jidDecode, jidNormalizedUser, S_WHATSAPP_NET } from '../WABinary'
import { extractGroupMetadata } from './groups'
import { makeMessagesSocket } from './messages-send'

export const makeMessagesRecvSocket = (config: SocketConfig) => {
	const {
		logger,
		retryRequestDelayMs,
		getMessage,
		shouldIgnoreJid
	} = config
	const sock = makeMessagesSocket(config)
	const {
		ev,
		authState,
		ws,
		query,
		processingMutex,
		upsertMessage,
		resyncAppState,
		onUnexpectedError,
		assertSessions,
		sendNode,
		relayMessage,
		sendReceipt,
		uploadPreKeys,
	} = sock

	/** this mutex ensures that each retryRequest will wait for the previous one to finish */
	const retryMutex = makeMutex()

	const msgRetryMap = config.msgRetryCounterMap || { }
	const callOfferData: { [id: string]: WACallEvent } = { }

	let sendActiveReceipts = false

	const sendMessageAck = async({ tag, attrs }: BinaryNode) => {
		const stanza: BinaryNode = {
			tag: 'ack',
			attrs: {
				id: attrs.id,
				to: attrs.from,
				class: tag,
			}
		}

		if(!!attrs.participant) {
			stanza.attrs.participant = attrs.participant
		}

		if(!!attrs.recipient) {
			stanza.attrs.recipient = attrs.recipient
		}

		if(tag !== 'message' && attrs.type) {
			stanza.attrs.type = attrs.type
		}

		logger.debug({ recv: { tag, attrs }, sent: stanza.attrs }, 'sent ack')
		await sendNode(stanza)
	}

	const rejectCall = async(callId: string, callFrom: string) => {
		const stanza: BinaryNode = ({
			tag: 'call',
			attrs: {
				from: authState.creds.me!.id,
				to: callFrom,
			},
			content: [{
			    tag: 'reject',
			    attrs: {
					'call-id': callId,
					'call-creator': callFrom,
					count: '0',
			    },
			    content: undefined,
			}],
		})
		await query(stanza)
	}

	const sendRetryRequest = async(node: BinaryNode, forceIncludeKeys = false) => {
		const msgId = node.attrs.id

		let retryCount = msgRetryMap[msgId] || 0
		if(retryCount >= 5) {
			logger.debug({ retryCount, msgId }, 'reached retry limit, clearing')
			delete msgRetryMap[msgId]
			return
		}

		retryCount += 1
		msgRetryMap[msgId] = retryCount

		const { account, signedPreKey, signedIdentityKey: identityKey } = authState.creds

		const deviceIdentity = encodeSignedDeviceIdentity(account!, true)
		await authState.keys.transaction(
			async() => {
				const receipt: BinaryNode = {
					tag: 'receipt',
					attrs: {
						id: msgId,
						type: 'retry',
						to: node.attrs.from
					},
					content: [
						{
							tag: 'retry',
							attrs: {
								count: retryCount.toString(),
								id: node.attrs.id,
								t: node.attrs.t,
								v: '1'
							}
						},
						{
							tag: 'registration',
							attrs: { },
							content: encodeBigEndian(authState.creds.registrationId)
						}
					]
				}

				if(node.attrs.recipient) {
					receipt.attrs.recipient = node.attrs.recipient
				}

				if(node.attrs.participant) {
					receipt.attrs.participant = node.attrs.participant
				}

				if(retryCount > 1 || forceIncludeKeys) {
					const { update, preKeys } = await getNextPreKeys(authState, 1)

					const [keyId] = Object.keys(preKeys)
					const key = preKeys[+keyId]

					const content = receipt.content! as BinaryNode[]
					content.push({
						tag: 'keys',
						attrs: { },
						content: [
							{ tag: 'type', attrs: { }, content: Buffer.from(KEY_BUNDLE_TYPE) },
							{ tag: 'identity', attrs: { }, content: identityKey.public },
							xmppPreKey(key, +keyId),
							xmppSignedPreKey(signedPreKey),
							{ tag: 'device-identity', attrs: { }, content: deviceIdentity }
						]
					})

					ev.emit('creds.update', update)
				}

				await sendNode(receipt)

				logger.debug({ msgAttrs: node.attrs, retryCount }, 'sent retry receipt')
			}
		)
	}

	const handleEncryptNotification = async(node: BinaryNode) => {
		const from = node.attrs.from
		if(from === S_WHATSAPP_NET) {
			const countChild = getBinaryNodeChild(node, 'count')
			const count = +countChild!.attrs.value
			const shouldUploadMorePreKeys = count < MIN_PREKEY_COUNT

			logger.debug({ count, shouldUploadMorePreKeys }, 'recv pre-key count')
			if(shouldUploadMorePreKeys) {
				await uploadPreKeys()
			}
		} else {
			const identityNode = getBinaryNodeChild(node, 'identity')
			if(identityNode) {
				logger.debug({ jid: from }, 'identity changed')
				// not handling right now
				// signal will override new identity anyway
			} else {
				logger.debug({ node }, 'unknown encrypt notification')
			}
		}
	}

	const handleGroupNotification = (
		participant: string,
		child: BinaryNode,
		msg: Partial<proto.IWebMessageInfo>
	) => {
		switch (child?.tag) {
		case 'create':
			const metadata = extractGroupMetadata(child)

			msg.messageStubType = WAMessageStubType.GROUP_CREATE
			msg.messageStubParameters = [metadata.subject]
			msg.key = { participant: metadata.owner }

			ev.emit('chats.upsert', [{
				id: metadata.id,
				name: metadata.subject,
				conversationTimestamp: metadata.creation,
			}])
			ev.emit('groups.upsert', [metadata])
			break
		case 'ephemeral':
		case 'not_ephemeral':
			msg.message = {
				protocolMessage: {
					type: proto.Message.ProtocolMessage.Type.EPHEMERAL_SETTING,
					ephemeralExpiration: +(child.attrs.expiration || 0)
				}
			}
			break
		case 'promote':
		case 'demote':
		case 'remove':
		case 'add':
		case 'leave':
			const stubType = `GROUP_PARTICIPANT_${child.tag!.toUpperCase()}`
			msg.messageStubType = WAMessageStubType[stubType]

			const participants = getBinaryNodeChildren(child, 'participant').map(p => p.attrs.jid)
			if(
				participants.length === 1 &&
					// if recv. "remove" message and sender removed themselves
					// mark as left
					areJidsSameUser(participants[0], participant) &&
					child.tag === 'remove'
			) {
				msg.messageStubType = WAMessageStubType.GROUP_PARTICIPANT_LEAVE
			}

			msg.messageStubParameters = participants
			break
		case 'subject':
			msg.messageStubType = WAMessageStubType.GROUP_CHANGE_SUBJECT
			msg.messageStubParameters = [ child.attrs.subject ]
			break
		case 'announcement':
		case 'not_announcement':
			msg.messageStubType = WAMessageStubType.GROUP_CHANGE_ANNOUNCE
			msg.messageStubParameters = [ (child.tag === 'announcement') ? 'on' : 'off' ]
			break
		case 'locked':
		case 'unlocked':
			msg.messageStubType = WAMessageStubType.GROUP_CHANGE_RESTRICT
			msg.messageStubParameters = [ (child.tag === 'locked') ? 'on' : 'off' ]
			break
		case 'invite':
			msg.messageStubType = WAMessageStubType.GROUP_CHANGE_INVITE_LINK
			msg.messageStubParameters = [ child.attrs.code ]
			break
		}
	}

	const processNotification = async(node: BinaryNode) => {
		const result: Partial<proto.IWebMessageInfo> = { }
		const [child] = getAllBinaryNodeChildren(node)
		const nodeType = node.attrs.type
		const from = jidNormalizedUser(node.attrs.from)

		switch (nodeType) {
		case 'privacy_token':
			const tokenList = getBinaryNodeChildren(child, 'token')
			for(const { attrs, content } of tokenList) {
				const jid = attrs.jid
				ev.emit('chats.update', [
					{
						id: jid,
						tcToken: content as Buffer
					}
				])

				logger.debug({ jid }, 'got privacy token update')
			}

			break
		case 'w:gp2':
			handleGroupNotification(node.attrs.participant, child, result)
			break
		case 'mediaretry':
			const event = decodeMediaRetryNode(node)
			ev.emit('messages.media-update', [event])
			break
		case 'encrypt':
			await handleEncryptNotification(node)
			break
		case 'devices':
			const devices = getBinaryNodeChildren(child, 'device')
			if(areJidsSameUser(child.attrs.jid, authState.creds!.me!.id)) {
				const deviceJids = devices.map(d => d.attrs.jid)
				logger.info({ deviceJids }, 'got my own devices')
			}

			break
		case 'server_sync':
			const update = getBinaryNodeChild(node, 'collection')
			if(update) {
				const name = update.attrs.name as WAPatchName
				await resyncAppState([name], false)
			}

			break
		case 'picture':
			const setPicture = getBinaryNodeChild(node, 'set')
			const delPicture = getBinaryNodeChild(node, 'delete')

			ev.emit('contacts.update', [{
				id: from,
				imgUrl: setPicture ? 'changed' : null
			}])

			if(isJidGroup(from)) {
				const node = setPicture || delPicture
				result.messageStubType = WAMessageStubType.GROUP_CHANGE_ICON

				if(setPicture) {
					result.messageStubParameters = [ setPicture.attrs.id ]
				}

				result.participant = node?.attrs.author
				result.key = {
					...result.key || {},
					participant: setPicture?.attrs.author
				}
			}

			break
		case 'account_sync':
			if(child.tag === 'disappearing_mode') {
				const newDuration = +child.attrs.duration
				const timestamp = +child.attrs.t

				logger.debug({ newDuration }, 'updated account disappearing mode')

				ev.emit('creds.update', {
					accountSettings: {
						...authState.creds.accountSettings,
						defaultDisappearingMode: {
							ephemeralExpiration: newDuration,
							ephemeralSettingTimestamp: timestamp,
						},
					}
				})
			}

			break
		}

		if(Object.keys(result).length) {
			return result
		}
	}

	const willSendMessageAgain = (id: string, participant: string) => {
		const key = `${id}:${participant}`
		const retryCount = msgRetryMap[key] || 0
		return retryCount < 5
	}

	const updateSendMessageAgainCount = (id: string, participant: string) => {
		const key = `${id}:${participant}`
		msgRetryMap[key] = (msgRetryMap[key] || 0) + 1
	}

	const sendMessagesAgain = async(
		key: proto.IMessageKey,
		ids: string[],
		retryNode: BinaryNode
	) => {
		const msgs = await Promise.all(ids.map(id => getMessage({ ...key, id })))
		const remoteJid = key.remoteJid!
		const participant = key.participant || remoteJid
		// if it's the primary jid sending the request
		// just re-send the message to everyone
		// prevents the first message decryption failure
		const sendToAll = !jidDecode(participant)?.device
		await assertSessions([participant], true)

		if(isJidGroup(remoteJid)) {
			await authState.keys.set({ 'sender-key-memory': { [remoteJid]: null } })
		}

		logger.debug({ participant, sendToAll }, 'forced new session for retry recp')

		for(let i = 0; i < msgs.length;i++) {
			const msg = msgs[i]
			if(msg) {
				updateSendMessageAgainCount(ids[i], participant)
				const msgRelayOpts: MessageRelayOptions = { messageId: ids[i] }

				if(sendToAll) {
					msgRelayOpts.useUserDevicesCache = false
				} else {
					msgRelayOpts.participant = {
						jid: participant,
						count: +retryNode.attrs.count
					}
				}

				await relayMessage(key.remoteJid!, msg, msgRelayOpts)
			} else {
				logger.debug({ jid: key.remoteJid, id: ids[i] }, 'recv retry request, but message not available')
			}
		}
	}

	const handleReceipt = async(node: BinaryNode) => {
		const { attrs, content } = node
		const isNodeFromMe = areJidsSameUser(attrs.participant || attrs.from, authState.creds.me?.id)
		const remoteJid = !isNodeFromMe || isJidGroup(attrs.from) ? attrs.from : attrs.recipient
		const fromMe = !attrs.recipient || (attrs.type === 'retry' && isNodeFromMe)

		const key: proto.IMessageKey = {
			remoteJid,
			id: '',
			fromMe,
			participant: attrs.participant
		}

		if(shouldIgnoreJid(remoteJid)) {
			logger.debug({ remoteJid }, 'ignoring receipt from jid')
			await sendMessageAck(node)
			return
		}

		const ids = [attrs.id]
		if(Array.isArray(content)) {
			const items = getBinaryNodeChildren(content[0], 'item')
			ids.push(...items.map(i => i.attrs.id))
		}

		await Promise.all([
			processingMutex.mutex(
				async() => {
					const status = getStatusFromReceiptType(attrs.type)
					if(
						typeof status !== 'undefined' &&
						(
							// basically, we only want to know when a message from us has been delivered to/read by the other person
							// or another device of ours has read some messages
							status > proto.WebMessageInfo.Status.DELIVERY_ACK ||
							!isNodeFromMe
						)
					) {
						if(isJidGroup(remoteJid)) {
							if(attrs.participant) {
								const updateKey: keyof MessageUserReceipt = status === proto.WebMessageInfo.Status.DELIVERY_ACK ? 'receiptTimestamp' : 'readTimestamp'
								ev.emit(
									'message-receipt.update',
									ids.map(id => ({
										key: { ...key, id },
										receipt: {
											userJid: jidNormalizedUser(attrs.participant),
											[updateKey]: +attrs.t
										}
									}))
								)
							}
						} else {
							ev.emit(
								'messages.update',
								ids.map(id => ({
									key: { ...key, id },
									update: { status }
								}))
							)
						}
					}

					if (attrs.type === 'retry') {
						return;
					}

					if(attrs.type === 'retry') {
						// correctly set who is asking for the retry
						key.participant = key.participant || attrs.from
						const retryNode = getBinaryNodeChild(node, 'retry')
						if(willSendMessageAgain(ids[0], key.participant)) {
							if(key.fromMe) {
								try {
									logger.debug({ attrs, key }, 'recv retry request')
									await sendMessagesAgain(key, ids, retryNode!)
								} catch(error) {
									logger.error({ key, ids, trace: error.stack }, 'error in sending message again')
								}
							} else {
								logger.info({ attrs, key }, 'recv retry for not fromMe message')
							}
						} else {
							logger.info({ attrs, key }, 'will not send message again, as sent too many times')
						}
					}
				}
			),
			sendMessageAck(node)
		])
	}

	const handleNotification = async(node: BinaryNode) => {
		const remoteJid = node.attrs.from
		if(shouldIgnoreJid(remoteJid)) {
			logger.debug({ remoteJid, id: node.attrs.id }, 'ignored notification')
			await sendMessageAck(node)
			return
		}

		await Promise.all([
			processingMutex.mutex(
				async() => {
					const msg = await processNotification(node)
					if(msg) {
						const fromMe = areJidsSameUser(node.attrs.participant || remoteJid, authState.creds.me!.id)
						msg.key = {
							remoteJid,
							fromMe,
							participant: node.attrs.participant,
							id: node.attrs.id,
							...(msg.key || {})
						}
						msg.participant ??= node.attrs.participant
						msg.messageTimestamp = +node.attrs.t

						const fullMsg = proto.WebMessageInfo.fromObject(msg)
						await upsertMessage(fullMsg, 'append')
					}
				}
			),
			sendMessageAck(node)
		])
	}

	const handleMessage = async(node: BinaryNode) => {
<<<<<<< HEAD
		// if (node.attrs.category !== 'peer') {
		// 	return;
		// }
		
		const { fullMessage: msg, category, author, decrypt } = decodeMessageStanza(node, authState)
=======
		const { fullMessage: msg, category, author, decrypt } = decryptMessageNode(node, authState)
>>>>>>> 41851d9e
		if(shouldIgnoreJid(msg.key.remoteJid!)) {
			logger.debug({ key: msg.key }, 'ignored message')
			await sendMessageAck(node)
			return
		}

		await Promise.all([
			processingMutex.mutex(
				async() => {
					await decrypt()
					// message failed to decrypt
					if(msg.messageStubType === proto.WebMessageInfo.StubType.CIPHERTEXT) {
						logger.error(
							{ key: msg.key, params: msg.messageStubParameters },
							'failure in decrypting message'
						)
						retryMutex.mutex(
							async() => {
								if(ws.readyState === ws.OPEN) {
									const encNode = getBinaryNodeChild(node, 'enc')
									await sendRetryRequest(node, !encNode)
									if(retryRequestDelayMs) {
										await delay(retryRequestDelayMs)
									}
								} else {
									logger.debug({ node }, 'connection closed, ignoring retry req')
								}
							}
						)
					} else {
						// no type in the receipt => message delivered
						let type: MessageReceiptType = undefined
						let participant = msg.key.participant
						if(category === 'peer') { // special peer message
							type = 'peer_msg'
						} else if(msg.key.fromMe) { // message was sent by us from a different device
							type = 'sender'
							// need to specially handle this case
							if(isJidUser(msg.key.remoteJid!)) {
								participant = author
							}
						} else if(!sendActiveReceipts) {
							type = 'inactive'
						}

						await sendReceipt(msg.key.remoteJid!, participant!, [msg.key.id!], type)

						// send ack for history message
						const isAnyHistoryMsg = getHistoryMsg(msg.message!)
						if(isAnyHistoryMsg) {
							const jid = jidNormalizedUser(msg.key.remoteJid!)
							await sendReceipt(jid, undefined, [msg.key.id!], 'hist_sync')
						}
					}

					cleanMessage(msg, authState.creds.me!.id)

					await upsertMessage(msg, node.attrs.offline ? 'append' : 'notify')
				}
			),
			sendMessageAck(node)
		])
	}

	const handleCall = async(node: BinaryNode) => {
		const { attrs } = node
		const [infoChild] = getAllBinaryNodeChildren(node)
		const callId = infoChild.attrs['call-id']
		const from = infoChild.attrs.from || infoChild.attrs['call-creator']
		const status = getCallStatusFromNode(infoChild)
		const call: WACallEvent = {
			chatId: attrs.from,
			from,
			id: callId,
			date: new Date(+attrs.t * 1000),
			offline: !!attrs.offline,
			status,
		}

		if(status === 'offer') {
			call.isVideo = !!getBinaryNodeChild(infoChild, 'video')
			call.isGroup = infoChild.attrs.type === 'group'
			callOfferData[call.id] = call
		}

		// use existing call info to populate this event
		if(callOfferData[call.id]) {
			call.isVideo = callOfferData[call.id].isVideo
			call.isGroup = callOfferData[call.id].isGroup
		}

		// delete data once call has ended
		if(status === 'reject' || status === 'accept' || status === 'timeout') {
			delete callOfferData[call.id]
		}

		ev.emit('call', [call])

		await sendMessageAck(node)
	}

	const handleBadAck = async({ attrs }: BinaryNode) => {
		// current hypothesis is that if pash is sent in the ack
		// it means -- the message hasn't reached all devices yet
		// we'll retry sending the message here
		if(attrs.phash) {
			logger.info({ attrs }, 'received phash in ack, resending message...')
			const key: WAMessageKey = { remoteJid: attrs.from, fromMe: true, id: attrs.id }
			const msg = await getMessage(key)
			if(msg) {
				await relayMessage(key.remoteJid!, msg, { messageId: key.id!, useUserDevicesCache: false })
			} else {
				logger.warn({ attrs }, 'could not send message again, as it was not found')
			}
		}
	}

	/// processes a node with the given function
	/// and adds the task to the existing buffer if we're buffering events
	const processNodeWithBuffer = async(
		node: BinaryNode,
		identifier: string,
		exec: (node: BinaryNode) => Promise<any>
	) => {
		ev.buffer()
		await execTask()
		ev.flush()

		function execTask() {
			return exec(node)
				.catch(err => onUnexpectedError(err, identifier))
		}
	}

	// recv a message
	ws.on('CB:message', (node: BinaryNode) => {
		processNodeWithBuffer(node, 'processing message', handleMessage)
	})

	ws.on('CB:call', async(node: BinaryNode) => {
		// processNodeWithBuffer(node, 'handling call', handleCall)
	})

	ws.on('CB:receipt', node => {
		processNodeWithBuffer(node, 'handling receipt', handleReceipt)
	})

	ws.on('CB:notification', async(node: BinaryNode) => {
		processNodeWithBuffer(node, 'handling notification', handleNotification)
	})

	ws.on('CB:ack,class:message', (node: BinaryNode) => {
		handleBadAck(node)
			.catch(error => onUnexpectedError(error, 'handling bad ack'))
	})

	ev.on('call', ([ call ]) => {
		return;
		// missed call + group call notification message generation
		if(call.status === 'timeout' || (call.status === 'offer' && call.isGroup)) {
			const msg: proto.IWebMessageInfo = {
				key: {
					remoteJid: call.chatId,
					id: call.id,
					fromMe: false
				},
				messageTimestamp: unixTimestampSeconds(call.date),
			}
			if(call.status === 'timeout') {
				if(call.isGroup) {
					msg.messageStubType = call.isVideo ? WAMessageStubType.CALL_MISSED_GROUP_VIDEO : WAMessageStubType.CALL_MISSED_GROUP_VOICE
				} else {
					msg.messageStubType = call.isVideo ? WAMessageStubType.CALL_MISSED_VIDEO : WAMessageStubType.CALL_MISSED_VOICE
				}
			} else {
				msg.message = { call: { callKey: Buffer.from(call.id) } }
			}

			const protoMsg = proto.WebMessageInfo.fromObject(msg)
			upsertMessage(protoMsg, call.offline ? 'append' : 'notify')
		}
	})

	ev.on('connection.update', ({ isOnline }) => {
		if(typeof isOnline !== 'undefined') {
			sendActiveReceipts = isOnline
			logger.trace(`sendActiveReceipts set to "${sendActiveReceipts}"`)
		}
	})

	return {
		...sock,
		sendMessageAck,
		sendRetryRequest,
		rejectCall
	}
}<|MERGE_RESOLUTION|>--- conflicted
+++ resolved
@@ -539,15 +539,7 @@
 	}
 
 	const handleMessage = async(node: BinaryNode) => {
-<<<<<<< HEAD
-		// if (node.attrs.category !== 'peer') {
-		// 	return;
-		// }
-		
-		const { fullMessage: msg, category, author, decrypt } = decodeMessageStanza(node, authState)
-=======
 		const { fullMessage: msg, category, author, decrypt } = decryptMessageNode(node, authState)
->>>>>>> 41851d9e
 		if(shouldIgnoreJid(msg.key.remoteJid!)) {
 			logger.debug({ key: msg.key }, 'ignored message')
 			await sendMessageAck(node)
