
import NodeCache from 'node-cache'
import { proto } from '../../WAProto'
import { DEFAULT_CACHE_TTLS, KEY_BUNDLE_TYPE, MIN_PREKEY_COUNT } from '../Defaults'
import { MessageReceiptType, MessageRelayOptions, MessageUserReceipt, SocketConfig, WACallEvent, WAMessageKey, WAMessageStatus, WAMessageStubType, WAPatchName } from '../Types'
import { decodeMediaRetryNode, decryptMessageNode, delay, encodeBigEndian, encodeSignedDeviceIdentity, getCallStatusFromNode, getHistoryMsg, getNextPreKeys, getStatusFromReceiptType, unixTimestampSeconds, xmppPreKey, xmppSignedPreKey } from '../Utils'
import { makeMutex } from '../Utils/make-mutex'
import { cleanMessage } from '../Utils/process-message'
import { areJidsSameUser, BinaryNode, getAllBinaryNodeChildren, getBinaryNodeChild, getBinaryNodeChildren, isJidGroup, isJidUser, jidDecode, jidNormalizedUser, S_WHATSAPP_NET } from '../WABinary'
import { extractGroupMetadata } from './groups'
import { makeMessagesSocket } from './messages-send'

export const makeMessagesRecvSocket = (config: SocketConfig) => {
	const {
		logger,
		retryRequestDelayMs,
		getMessage,
		shouldIgnoreJid
	} = config
	const sock = makeMessagesSocket(config)
	const {
		ev,
		authState,
		ws,
		processingMutex,
		signalRepository,
		query,
		upsertMessage,
		resyncAppState,
		onUnexpectedError,
		assertSessions,
		sendNode,
		relayMessage,
		sendReceipt,
		uploadPreKeys,
	} = sock

	/** this mutex ensures that each retryRequest will wait for the previous one to finish */
	const retryMutex = makeMutex()

	const msgRetryCache = config.msgRetryCounterCache || new NodeCache({
		stdTTL: DEFAULT_CACHE_TTLS.MSG_RETRY, // 1 hour
		useClones: false
	})
	const callOfferCache = config.callOfferCache || new NodeCache({
		stdTTL: DEFAULT_CACHE_TTLS.CALL_OFFER, // 5 mins
		useClones: false
	})

	let sendActiveReceipts = false

	const sendMessageAck = async({ tag, attrs }: BinaryNode) => {
		const stanza: BinaryNode = {
			tag: 'ack',
			attrs: {
				id: attrs.id,
				to: attrs.from,
				class: tag,
			}
		}

		if(!!attrs.participant) {
			stanza.attrs.participant = attrs.participant
		}

		if(!!attrs.recipient) {
			stanza.attrs.recipient = attrs.recipient
		}

		if(tag !== 'message' && attrs.type) {
			stanza.attrs.type = attrs.type
		}

		logger.debug({ recv: { tag, attrs }, sent: stanza.attrs }, 'sent ack')
		await sendNode(stanza)
	}

	const rejectCall = async(callId: string, callFrom: string) => {
		const stanza: BinaryNode = ({
			tag: 'call',
			attrs: {
				from: authState.creds.me!.id,
				to: callFrom,
			},
			content: [{
			    tag: 'reject',
			    attrs: {
					'call-id': callId,
					'call-creator': callFrom,
					count: '0',
			    },
			    content: undefined,
			}],
		})
		await query(stanza)
	}

	const sendRetryRequest = async(node: BinaryNode, forceIncludeKeys = false) => {
		const msgId = node.attrs.id

		let retryCount = msgRetryCache.get<number>(msgId) || 0
		if(retryCount >= 5) {
			logger.debug({ retryCount, msgId }, 'reached retry limit, clearing')
			msgRetryCache.del(msgId)
			return
		}

		retryCount += 1
		msgRetryCache.set(msgId, retryCount)

		const { account, signedPreKey, signedIdentityKey: identityKey } = authState.creds

		const deviceIdentity = encodeSignedDeviceIdentity(account!, true)
		await authState.keys.transaction(
			async() => {
				const receipt: BinaryNode = {
					tag: 'receipt',
					attrs: {
						id: msgId,
						type: 'retry',
						to: node.attrs.from
					},
					content: [
						{
							tag: 'retry',
							attrs: {
								count: retryCount.toString(),
								id: node.attrs.id,
								t: node.attrs.t,
								v: '1'
							}
						},
						{
							tag: 'registration',
							attrs: { },
							content: encodeBigEndian(authState.creds.registrationId)
						}
					]
				}

				if(node.attrs.recipient) {
					receipt.attrs.recipient = node.attrs.recipient
				}

				if(node.attrs.participant) {
					receipt.attrs.participant = node.attrs.participant
				}

				if(retryCount > 1 || forceIncludeKeys) {
					const { update, preKeys } = await getNextPreKeys(authState, 1)

					const [keyId] = Object.keys(preKeys)
					const key = preKeys[+keyId]

					const content = receipt.content! as BinaryNode[]
					content.push({
						tag: 'keys',
						attrs: { },
						content: [
							{ tag: 'type', attrs: { }, content: Buffer.from(KEY_BUNDLE_TYPE) },
							{ tag: 'identity', attrs: { }, content: identityKey.public },
							xmppPreKey(key, +keyId),
							xmppSignedPreKey(signedPreKey),
							{ tag: 'device-identity', attrs: { }, content: deviceIdentity }
						]
					})

					ev.emit('creds.update', update)
				}

				await sendNode(receipt)

				logger.debug({ msgAttrs: node.attrs, retryCount }, 'sent retry receipt')
			}
		)
	}

	const handleEncryptNotification = async(node: BinaryNode) => {
		const from = node.attrs.from
		if(from === S_WHATSAPP_NET) {
			const countChild = getBinaryNodeChild(node, 'count')
			const count = +countChild!.attrs.value
			const shouldUploadMorePreKeys = count < MIN_PREKEY_COUNT

			logger.debug({ count, shouldUploadMorePreKeys }, 'recv pre-key count')
			if(shouldUploadMorePreKeys) {
				await uploadPreKeys()
			}
		} else {
			const identityNode = getBinaryNodeChild(node, 'identity')
			if(identityNode) {
				logger.debug({ jid: from }, 'identity changed')
				// not handling right now
				// signal will override new identity anyway
			} else {
				logger.debug({ node }, 'unknown encrypt notification')
			}
		}
	}

	const handleGroupNotification = (
		participant: string,
		child: BinaryNode,
		msg: Partial<proto.IWebMessageInfo>
	) => {
		switch (child?.tag) {
		case 'create':
			const metadata = extractGroupMetadata(child)

			msg.messageStubType = WAMessageStubType.GROUP_CREATE
			msg.messageStubParameters = [metadata.subject]
			msg.key = { participant: metadata.owner }

			ev.emit('chats.upsert', [{
				id: metadata.id,
				name: metadata.subject,
				conversationTimestamp: metadata.creation,
			}])
			ev.emit('groups.upsert', [metadata])
			break
		case 'ephemeral':
		case 'not_ephemeral':
			msg.message = {
				protocolMessage: {
					type: proto.Message.ProtocolMessage.Type.EPHEMERAL_SETTING,
					ephemeralExpiration: +(child.attrs.expiration || 0)
				}
			}
			break
		case 'promote':
		case 'demote':
		case 'remove':
		case 'add':
		case 'leave':
			const stubType = `GROUP_PARTICIPANT_${child.tag!.toUpperCase()}`
			msg.messageStubType = WAMessageStubType[stubType]

			const participants = getBinaryNodeChildren(child, 'participant').map(p => p.attrs.jid)
			if(
				participants.length === 1 &&
					// if recv. "remove" message and sender removed themselves
					// mark as left
					areJidsSameUser(participants[0], participant) &&
					child.tag === 'remove'
			) {
				msg.messageStubType = WAMessageStubType.GROUP_PARTICIPANT_LEAVE
			}

			msg.messageStubParameters = participants
			break
		case 'subject':
			msg.messageStubType = WAMessageStubType.GROUP_CHANGE_SUBJECT
			msg.messageStubParameters = [ child.attrs.subject ]
			break
		case 'announcement':
		case 'not_announcement':
			msg.messageStubType = WAMessageStubType.GROUP_CHANGE_ANNOUNCE
			msg.messageStubParameters = [ (child.tag === 'announcement') ? 'on' : 'off' ]
			break
		case 'locked':
		case 'unlocked':
			msg.messageStubType = WAMessageStubType.GROUP_CHANGE_RESTRICT
			msg.messageStubParameters = [ (child.tag === 'locked') ? 'on' : 'off' ]
			break
		case 'invite':
			msg.messageStubType = WAMessageStubType.GROUP_CHANGE_INVITE_LINK
			msg.messageStubParameters = [ child.attrs.code ]
			break
		}
	}

	const processNotification = async(node: BinaryNode) => {
		const result: Partial<proto.IWebMessageInfo> = { }
		const [child] = getAllBinaryNodeChildren(node)
		const nodeType = node.attrs.type
		const from = jidNormalizedUser(node.attrs.from)

		switch (nodeType) {
		case 'privacy_token':
			const tokenList = getBinaryNodeChildren(child, 'token')
			for(const { attrs, content } of tokenList) {
				const jid = attrs.jid
				ev.emit('chats.update', [
					{
						id: jid,
						tcToken: content as Buffer
					}
				])

				logger.debug({ jid }, 'got privacy token update')
			}

			break
		case 'w:gp2':
			handleGroupNotification(node.attrs.participant, child, result)
			break
		case 'mediaretry':
			const event = decodeMediaRetryNode(node)
			ev.emit('messages.media-update', [event])
			break
		case 'encrypt':
			await handleEncryptNotification(node)
			break
		case 'devices':
			const devices = getBinaryNodeChildren(child, 'device')
			if(areJidsSameUser(child.attrs.jid, authState.creds!.me!.id)) {
				const deviceJids = devices.map(d => d.attrs.jid)
				logger.info({ deviceJids }, 'got my own devices')
			}

			break
		case 'server_sync':
			const update = getBinaryNodeChild(node, 'collection')
			if(update) {
				const name = update.attrs.name as WAPatchName
				await resyncAppState([name], false)
			}

			break
		case 'picture':
			const setPicture = getBinaryNodeChild(node, 'set')
			const delPicture = getBinaryNodeChild(node, 'delete')

			ev.emit('contacts.update', [{
				id: from,
				imgUrl: setPicture ? 'changed' : null
			}])

			if(isJidGroup(from)) {
				const node = setPicture || delPicture
				result.messageStubType = WAMessageStubType.GROUP_CHANGE_ICON

				if(setPicture) {
					result.messageStubParameters = [ setPicture.attrs.id ]
				}

				result.participant = node?.attrs.author
				result.key = {
					...result.key || {},
					participant: setPicture?.attrs.author
				}
			}

			break
		case 'account_sync':
			if(child.tag === 'disappearing_mode') {
				const newDuration = +child.attrs.duration
				const timestamp = +child.attrs.t

				logger.debug({ newDuration }, 'updated account disappearing mode')

				ev.emit('creds.update', {
					accountSettings: {
						...authState.creds.accountSettings,
						defaultDisappearingMode: {
							ephemeralExpiration: newDuration,
							ephemeralSettingTimestamp: timestamp,
						},
					}
				})
			}

			break
		}

		if(Object.keys(result).length) {
			return result
		}
	}

	const willSendMessageAgain = (id: string, participant: string) => {
		const key = `${id}:${participant}`
		const retryCount = msgRetryCache.get<number>(key) || 0
		return retryCount < 5
	}

	const updateSendMessageAgainCount = (id: string, participant: string) => {
		const key = `${id}:${participant}`
		const newValue = (msgRetryCache.get<number>(key) || 0) + 1
		msgRetryCache.set(key, newValue)
	}

	const sendMessagesAgain = async(
		key: proto.IMessageKey,
		ids: string[],
		retryNode: BinaryNode
	) => {
		const msgs = await Promise.all(ids.map(id => getMessage({ ...key, id })))
		const remoteJid = key.remoteJid!
		const participant = key.participant || remoteJid
		// if it's the primary jid sending the request
		// just re-send the message to everyone
		// prevents the first message decryption failure
		const sendToAll = !jidDecode(participant)?.device
		await assertSessions([participant], true)

		if(isJidGroup(remoteJid)) {
			await authState.keys.set({ 'sender-key-memory': { [remoteJid]: null } })
		}

		logger.debug({ participant, sendToAll }, 'forced new session for retry recp')

		for(let i = 0; i < msgs.length;i++) {
			const msg = msgs[i]
			if(msg) {
				updateSendMessageAgainCount(ids[i], participant)
				const msgRelayOpts: MessageRelayOptions = { messageId: ids[i] }

				if(sendToAll) {
					msgRelayOpts.useUserDevicesCache = false
				} else {
					msgRelayOpts.participant = {
						jid: participant,
						count: +retryNode.attrs.count
					}
				}

				await relayMessage(key.remoteJid!, msg, msgRelayOpts)
			} else {
				logger.debug({ jid: key.remoteJid, id: ids[i] }, 'recv retry request, but message not available')
			}
		}
	}

	const handleReceipt = async(node: BinaryNode) => {
		const { attrs, content } = node
		const isNodeFromMe = areJidsSameUser(attrs.participant || attrs.from, authState.creds.me?.id)
		const remoteJid = !isNodeFromMe || isJidGroup(attrs.from) ? attrs.from : attrs.recipient
		const fromMe = !attrs.recipient || (attrs.type === 'retry' && isNodeFromMe)

		const key: proto.IMessageKey = {
			remoteJid,
			id: '',
			fromMe,
			participant: attrs.participant
		}

		if(shouldIgnoreJid(remoteJid)) {
			logger.debug({ remoteJid }, 'ignoring receipt from jid')
			await sendMessageAck(node)
			return
		}

		const ids = [attrs.id]
		if(Array.isArray(content)) {
			const items = getBinaryNodeChildren(content[0], 'item')
			ids.push(...items.map(i => i.attrs.id))
		}

		await Promise.all([
			processingMutex.mutex(
				async() => {
					const status = getStatusFromReceiptType(attrs.type)
					if(
						typeof status !== 'undefined' &&
						(
							// basically, we only want to know when a message from us has been delivered to/read by the other person
							// or another device of ours has read some messages
							status > proto.WebMessageInfo.Status.DELIVERY_ACK ||
							!isNodeFromMe
						)
					) {
						if(isJidGroup(remoteJid)) {
							if(attrs.participant) {
								const updateKey: keyof MessageUserReceipt = status === proto.WebMessageInfo.Status.DELIVERY_ACK ? 'receiptTimestamp' : 'readTimestamp'
								ev.emit(
									'message-receipt.update',
									ids.map(id => ({
										key: { ...key, id },
										receipt: {
											userJid: jidNormalizedUser(attrs.participant),
											[updateKey]: +attrs.t
										}
									}))
								)
							}
						} else {
							ev.emit(
								'messages.update',
								ids.map(id => ({
									key: { ...key, id },
									update: { status }
								}))
							)
						}
					}




					if(attrs.type === 'retry') {
						// correctly set who is asking for the retry
						key.participant = key.participant || attrs.from
						const retryNode = getBinaryNodeChild(node, 'retry')
						if(willSendMessageAgain(ids[0], key.participant)) {
							if(key.fromMe) {
								try {
									logger.debug({ attrs, key }, 'recv retry request')
									await sendMessagesAgain(key, ids, retryNode!)
								} catch(error) {
									logger.error({ key, ids, trace: error.stack }, 'error in sending message again')
								}
							} else {
								logger.info({ attrs, key }, 'recv retry for not fromMe message')
							}
						} else {
							logger.info({ attrs, key }, 'will not send message again, as sent too many times')
						}
					}
				}
			),
			sendMessageAck(node)
		])
	}

	const handleNotification = async(node: BinaryNode) => {
		const remoteJid = node.attrs.from
		if(shouldIgnoreJid(remoteJid)) {
			logger.debug({ remoteJid, id: node.attrs.id }, 'ignored notification')
			await sendMessageAck(node)
			return
		}

		await Promise.all([
			processingMutex.mutex(
				async() => {
					const msg = await processNotification(node)
					if(msg) {
						const fromMe = areJidsSameUser(node.attrs.participant || remoteJid, authState.creds.me!.id)
						msg.key = {
							remoteJid,
							fromMe,
							participant: node.attrs.participant,
							id: node.attrs.id,
							...(msg.key || {})
						}
						msg.participant ??= node.attrs.participant
						msg.messageTimestamp = +node.attrs.t

						const fullMsg = proto.WebMessageInfo.fromObject(msg)
						await upsertMessage(fullMsg, 'append')
					}
				}
			),
			sendMessageAck(node)
		])
	}

	const handleMessage = async(node: BinaryNode) => {
		const { fullMessage: msg, category, author, decrypt } = decryptMessageNode(
			node,
			authState.creds.me!.id,
			signalRepository,
			logger,
		)
		if(shouldIgnoreJid(msg.key.remoteJid!)) {
			logger.debug({ key: msg.key }, 'ignored message')
			await sendMessageAck(node)
			return
		}

		await Promise.all([
			processingMutex.mutex(
				async() => {
					await decrypt()
					// message failed to decrypt
					if(msg.messageStubType === proto.WebMessageInfo.StubType.CIPHERTEXT) {
<<<<<<< HEAD
						logger.debug(
							{ key: msg.key, params: msg.messageStubParameters },
							'failure in decrypting message'
						)
=======
>>>>>>> aef45e67
						retryMutex.mutex(
							async() => {
								if(ws.readyState === ws.OPEN) {
									const encNode = getBinaryNodeChild(node, 'enc')
									await sendRetryRequest(node, !encNode)
									if(retryRequestDelayMs) {
										await delay(retryRequestDelayMs)
									}
								} else {
									logger.debug({ node }, 'connection closed, ignoring retry req')
								}
							}
						)
					} else {
						// no type in the receipt => message delivered
						let type: MessageReceiptType = undefined
						let participant = msg.key.participant
						if(category === 'peer') { // special peer message
							type = 'peer_msg'
						} else if(msg.key.fromMe) { // message was sent by us from a different device
							type = 'sender'
							// need to specially handle this case
							if(isJidUser(msg.key.remoteJid!)) {
								participant = author
							}
						} else if(!sendActiveReceipts) {
							type = 'inactive'
						}

						await sendReceipt(msg.key.remoteJid!, participant!, [msg.key.id!], type)

						// send ack for history message
						const isAnyHistoryMsg = getHistoryMsg(msg.message!)
						if(isAnyHistoryMsg) {
							const jid = jidNormalizedUser(msg.key.remoteJid!)
							await sendReceipt(jid, undefined, [msg.key.id!], 'hist_sync')
						}
					}

					cleanMessage(msg, authState.creds.me!.id)

					await upsertMessage(msg, node.attrs.offline ? 'append' : 'notify')
				}
			),
			sendMessageAck(node)
		])
	}

	const handleCall = async(node: BinaryNode) => {
		const { attrs } = node
		const [infoChild] = getAllBinaryNodeChildren(node)
		const callId = infoChild.attrs['call-id']
		const from = infoChild.attrs.from || infoChild.attrs['call-creator']
		const status = getCallStatusFromNode(infoChild)
		const call: WACallEvent = {
			chatId: attrs.from,
			from,
			id: callId,
			date: new Date(+attrs.t * 1000),
			offline: !!attrs.offline,
			status,
		}

		if(status === 'offer') {
			call.isVideo = !!getBinaryNodeChild(infoChild, 'video')
			call.isGroup = infoChild.attrs.type === 'group'
			callOfferCache.set(call.id, call)
		}

		const existingCall = callOfferCache.get<WACallEvent>(call.id)

		// use existing call info to populate this event
		if(existingCall) {
			call.isVideo = existingCall.isVideo
			call.isGroup = existingCall.isGroup
		}

		// delete data once call has ended
		if(status === 'reject' || status === 'accept' || status === 'timeout') {
			callOfferCache.del(call.id)
		}

		ev.emit('call', [call])

		await sendMessageAck(node)
	}

	const handleBadAck = async({ attrs }: BinaryNode) => {
		const key: WAMessageKey = { remoteJid: attrs.from, fromMe: true, id: attrs.id }
		// current hypothesis is that if pash is sent in the ack
		// it means -- the message hasn't reached all devices yet
		// we'll retry sending the message here
		if(attrs.phash) {
			logger.info({ attrs }, 'received phash in ack, resending message...')
			const msg = await getMessage(key)
			if(msg) {
				await relayMessage(key.remoteJid!, msg, { messageId: key.id!, useUserDevicesCache: false })
			} else {
				logger.warn({ attrs }, 'could not send message again, as it was not found')
			}
		}

		// error in acknowledgement,
		// device could not display the message
		if(attrs.error) {
			logger.warn({ attrs }, 'received error in ack')
			ev.emit(
				'messages.update',
				[
					{
						key,
						update: {
							status: WAMessageStatus.ERROR,
							messageStubParameters: [
								attrs.error
							]
						}
					}
				]
			)
		}
	}

	/// processes a node with the given function
	/// and adds the task to the existing buffer if we're buffering events
	const processNodeWithBuffer = async<T>(
		node: BinaryNode,
		identifier: string,
		exec: (node: BinaryNode) => Promise<T>
	) => {
		ev.buffer()
		await execTask()
		ev.flush()

		function execTask() {
			return exec(node)
				.catch(err => onUnexpectedError(err, identifier))
		}
	}

	// recv a message
	ws.on('CB:message', (node: BinaryNode) => {
		processNodeWithBuffer(node, 'processing message', handleMessage)
	})

	ws.on('CB:call', async(node: BinaryNode) => {
		// processNodeWithBuffer(node, 'handling call', handleCall)
	})

	ws.on('CB:receipt', node => {
		processNodeWithBuffer(node, 'handling receipt', handleReceipt)
	})

	ws.on('CB:notification', async(node: BinaryNode) => {
		processNodeWithBuffer(node, 'handling notification', handleNotification)
	})

	ws.on('CB:ack,class:message', (node: BinaryNode) => {
		handleBadAck(node)
			.catch(error => onUnexpectedError(error, 'handling bad ack'))
	})

	ev.on('call', ([ call ]) => {
		return;
		// missed call + group call notification message generation
		if(call.status === 'timeout' || (call.status === 'offer' && call.isGroup)) {
			const msg: proto.IWebMessageInfo = {
				key: {
					remoteJid: call.chatId,
					id: call.id,
					fromMe: false
				},
				messageTimestamp: unixTimestampSeconds(call.date),
			}
			if(call.status === 'timeout') {
				if(call.isGroup) {
					msg.messageStubType = call.isVideo ? WAMessageStubType.CALL_MISSED_GROUP_VIDEO : WAMessageStubType.CALL_MISSED_GROUP_VOICE
				} else {
					msg.messageStubType = call.isVideo ? WAMessageStubType.CALL_MISSED_VIDEO : WAMessageStubType.CALL_MISSED_VOICE
				}
			} else {
				msg.message = { call: { callKey: Buffer.from(call.id) } }
			}

			const protoMsg = proto.WebMessageInfo.fromObject(msg)
			upsertMessage(protoMsg, call.offline ? 'append' : 'notify')
		}
	})

	ev.on('connection.update', ({ isOnline }) => {
		if(typeof isOnline !== 'undefined') {
			sendActiveReceipts = isOnline
			logger.trace(`sendActiveReceipts set to "${sendActiveReceipts}"`)
		}
	})

	return {
		...sock,
		sendMessageAck,
		sendRetryRequest,
		rejectCall
	}
}<|MERGE_RESOLUTION|>--- conflicted
+++ resolved
@@ -565,13 +565,10 @@
 					await decrypt()
 					// message failed to decrypt
 					if(msg.messageStubType === proto.WebMessageInfo.StubType.CIPHERTEXT) {
-<<<<<<< HEAD
 						logger.debug(
 							{ key: msg.key, params: msg.messageStubParameters },
 							'failure in decrypting message'
 						)
-=======
->>>>>>> aef45e67
 						retryMutex.mutex(
 							async() => {
 								if(ws.readyState === ws.OPEN) {
