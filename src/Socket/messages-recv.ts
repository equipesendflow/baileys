
import { proto } from '../../WAProto'
import { KEY_BUNDLE_TYPE, MIN_PREKEY_COUNT } from '../Defaults'
import { MessageReceiptType, MessageRelayOptions, MessageUserReceipt, SocketConfig, WACallEvent, WAMessageKey, WAMessageStubType, WAPatchName } from '../Types'
import { decodeMediaRetryNode, decodeMessageStanza, delay, encodeBigEndian, encodeSignedDeviceIdentity, getCallStatusFromNode, getHistoryMsg, getNextPreKeys, getStatusFromReceiptType, unixTimestampSeconds, xmppPreKey, xmppSignedPreKey } from '../Utils'
import { makeMutex } from '../Utils/make-mutex'
import { cleanMessage } from '../Utils/process-message'
import { areJidsSameUser, BinaryNode, getAllBinaryNodeChildren, getBinaryNodeChild, getBinaryNodeChildren, isJidGroup, isJidUser, jidDecode, jidNormalizedUser, S_WHATSAPP_NET } from '../WABinary'
import { extractGroupMetadata } from './groups'
import { makeMessagesSocket } from './messages-send'

export const makeMessagesRecvSocket = (config: SocketConfig) => {
	const {
		logger,
		retryRequestDelayMs,
		getMessage
	} = config
	const sock = makeMessagesSocket(config)
	const {
		ev,
		authState,
		ws,
		query,
		processingMutex,
		upsertMessage,
		resyncAppState,
		onUnexpectedError,
		assertSessions,
		sendNode,
		relayMessage,
		sendReceipt,
		uploadPreKeys,
	} = sock

	/** this mutex ensures that each retryRequest will wait for the previous one to finish */
	const retryMutex = makeMutex()

	const msgRetryMap = config.msgRetryCounterMap || { }
	const callOfferData: { [id: string]: WACallEvent } = { }

	let sendActiveReceipts = false

	const sendMessageAck = async({ tag, attrs }: BinaryNode) => {
		const stanza: BinaryNode = {
			tag: 'ack',
			attrs: {
				id: attrs.id,
				to: attrs.from,
				class: tag,
			}
		}

		if(!!attrs.participant) {
			stanza.attrs.participant = attrs.participant
		}

		if(!!attrs.recipient) {
			stanza.attrs.recipient = attrs.recipient
		}

		if(tag !== 'message' && attrs.type) {
			stanza.attrs.type = attrs.type
		}

		logger.debug({ recv: { tag, attrs }, sent: stanza.attrs }, 'sent ack')
		await sendNode(stanza)
	}

	const rejectCall = async(callId: string, callFrom: string) => {
		const stanza: BinaryNode = ({
			tag: 'call',
			attrs: {
				from: authState.creds.me!.id,
				to: callFrom,
			},
			content: [{
			    tag: 'reject',
			    attrs: {
					'call-id': callId,
					'call-creator': callFrom,
					count: '0',
			    },
			    content: undefined,
			}],
		})
		await query(stanza)
	}

	const sendRetryRequest = async(node: BinaryNode, forceIncludeKeys = false) => {
		const msgId = node.attrs.id

		let retryCount = msgRetryMap[msgId] || 0
		if(retryCount >= 5) {
			logger.debug({ retryCount, msgId }, 'reached retry limit, clearing')
			delete msgRetryMap[msgId]
			return
		}

		retryCount += 1
		msgRetryMap[msgId] = retryCount

		const { account, signedPreKey, signedIdentityKey: identityKey } = authState.creds

		const deviceIdentity = encodeSignedDeviceIdentity(account!, true)
		await authState.keys.transaction(
			async() => {
				const receipt: BinaryNode = {
					tag: 'receipt',
					attrs: {
						id: msgId,
						type: 'retry',
						to: node.attrs.from
					},
					content: [
						{
							tag: 'retry',
							attrs: {
								count: retryCount.toString(),
								id: node.attrs.id,
								t: node.attrs.t,
								v: '1'
							}
						},
						{
							tag: 'registration',
							attrs: { },
							content: encodeBigEndian(authState.creds.registrationId)
						}
					]
				}

				if(node.attrs.recipient) {
					receipt.attrs.recipient = node.attrs.recipient
				}

				if(node.attrs.participant) {
					receipt.attrs.participant = node.attrs.participant
				}

				if(retryCount > 1 || forceIncludeKeys) {
					const { update, preKeys } = await getNextPreKeys(authState, 1)

					const [keyId] = Object.keys(preKeys)
					const key = preKeys[+keyId]

					const content = receipt.content! as BinaryNode[]
					content.push({
						tag: 'keys',
						attrs: { },
						content: [
							{ tag: 'type', attrs: { }, content: Buffer.from(KEY_BUNDLE_TYPE) },
							{ tag: 'identity', attrs: { }, content: identityKey.public },
							xmppPreKey(key, +keyId),
							xmppSignedPreKey(signedPreKey),
							{ tag: 'device-identity', attrs: { }, content: deviceIdentity }
						]
					})

					ev.emit('creds.update', update)
				}

				await sendNode(receipt)

				logger.debug({ msgAttrs: node.attrs, retryCount }, 'sent retry receipt')
			}
		)
	}

	const handleEncryptNotification = async(node: BinaryNode) => {
		const from = node.attrs.from
		if(from === S_WHATSAPP_NET) {
			const countChild = getBinaryNodeChild(node, 'count')
			const count = +countChild!.attrs.value
			const shouldUploadMorePreKeys = count < MIN_PREKEY_COUNT

			logger.debug({ count, shouldUploadMorePreKeys }, 'recv pre-key count')
			if(shouldUploadMorePreKeys) {
				await uploadPreKeys()
			}
		} else {
			const identityNode = getBinaryNodeChild(node, 'identity')
			if(identityNode) {
				logger.debug({ jid: from }, 'identity changed')
				// not handling right now
				// signal will override new identity anyway
			} else {
				logger.debug({ node }, 'unknown encrypt notification')
			}
		}
	}

	const handleGroupNotification = (
		participant: string,
		child: BinaryNode,
		msg: Partial<proto.IWebMessageInfo>
	) => {
		switch (child?.tag) {
		case 'create':
			const metadata = extractGroupMetadata(child)

			msg.messageStubType = WAMessageStubType.GROUP_CREATE
			msg.messageStubParameters = [metadata.subject]
			msg.key = { participant: metadata.owner }

			ev.emit('chats.upsert', [{
				id: metadata.id,
				name: metadata.subject,
				conversationTimestamp: metadata.creation,
			}])
			ev.emit('groups.upsert', [metadata])
			break
		case 'ephemeral':
		case 'not_ephemeral':
			msg.message = {
				protocolMessage: {
					type: proto.Message.ProtocolMessage.Type.EPHEMERAL_SETTING,
					ephemeralExpiration: +(child.attrs.expiration || 0)
				}
			}
			break
		case 'promote':
		case 'demote':
		case 'remove':
		case 'add':
		case 'leave':
			const stubType = `GROUP_PARTICIPANT_${child.tag!.toUpperCase()}`
			msg.messageStubType = WAMessageStubType[stubType]

			const participants = getBinaryNodeChildren(child, 'participant').map(p => p.attrs.jid)
			if(
				participants.length === 1 &&
					// if recv. "remove" message and sender removed themselves
					// mark as left
					areJidsSameUser(participants[0], participant) &&
					child.tag === 'remove'
			) {
				msg.messageStubType = WAMessageStubType.GROUP_PARTICIPANT_LEAVE
			}

			msg.messageStubParameters = participants
			break
		case 'subject':
			msg.messageStubType = WAMessageStubType.GROUP_CHANGE_SUBJECT
			msg.messageStubParameters = [ child.attrs.subject ]
			break
		case 'announcement':
		case 'not_announcement':
			msg.messageStubType = WAMessageStubType.GROUP_CHANGE_ANNOUNCE
			msg.messageStubParameters = [ (child.tag === 'announcement') ? 'on' : 'off' ]
			break
		case 'locked':
		case 'unlocked':
			msg.messageStubType = WAMessageStubType.GROUP_CHANGE_RESTRICT
			msg.messageStubParameters = [ (child.tag === 'locked') ? 'on' : 'off' ]
			break

		}
	}

	const processNotification = async(node: BinaryNode) => {
		const result: Partial<proto.IWebMessageInfo> = { }
		const [child] = getAllBinaryNodeChildren(node)
		const nodeType = node.attrs.type
		const from = jidNormalizedUser(node.attrs.from)

		switch (nodeType) {
		case 'w:gp2':
			handleGroupNotification(node.attrs.participant, child, result)
			break
		case 'mediaretry':
			const event = decodeMediaRetryNode(node)
			ev.emit('messages.media-update', [event])
			break
		case 'encrypt':
			await handleEncryptNotification(node)
			break
		case 'devices':
			const devices = getBinaryNodeChildren(child, 'device')
			if(areJidsSameUser(child.attrs.jid, authState.creds!.me!.id)) {
				const deviceJids = devices.map(d => d.attrs.jid)
				logger.info({ deviceJids }, 'got my own devices')
			}

			break
		case 'server_sync':
			const update = getBinaryNodeChild(node, 'collection')
			if(update) {
				const name = update.attrs.name as WAPatchName
				await resyncAppState([name], false)
			}

			break
		case 'picture':
			const setPicture = getBinaryNodeChild(node, 'set')
			const delPicture = getBinaryNodeChild(node, 'delete')

			ev.emit('contacts.update', [{
				id: from,
				imgUrl: setPicture ? 'changed' : null
			}])

			if(isJidGroup(from)) {
				const node = setPicture || delPicture
				result.messageStubType = WAMessageStubType.GROUP_CHANGE_ICON

				if(setPicture) {
					result.messageStubParameters = [ setPicture.attrs.id ]
				}

				result.participant = node?.attrs.author
				result.key = {
					...result.key || {},
					participant: setPicture?.attrs.author
				}
			}

			break
		case 'account_sync':
			if(child.tag === 'disappearing_mode') {
				const newDuration = +child.attrs.duration
				const timestamp = +child.attrs.t

				logger.info({ newDuration }, 'updated account disappearing mode')

				ev.emit('creds.update', {
					accountSettings: {
						...authState.creds.accountSettings,
						defaultDisappearingMode: {
							ephemeralExpiration: newDuration,
							ephemeralSettingTimestamp: timestamp,
						},
					}
				})
			}

			break
		}

		if(Object.keys(result).length) {
			return result
		}
	}

	const willSendMessageAgain = (id: string, participant: string) => {
		const key = `${id}:${participant}`
		const retryCount = msgRetryMap[key] || 0
		return retryCount < 5
	}

	const updateSendMessageAgainCount = (id: string, participant: string) => {
		const key = `${id}:${participant}`
		msgRetryMap[key] = (msgRetryMap[key] || 0) + 1
	}

	const sendMessagesAgain = async(
		key: proto.IMessageKey,
		ids: string[],
		retryNode: BinaryNode
	) => {
		const msgs = await Promise.all(ids.map(id => getMessage({ ...key, id })))
		const remoteJid = key.remoteJid!
		const participant = key.participant || remoteJid
		// if it's the primary jid sending the request
		// just re-send the message to everyone
		// prevents the first message decryption failure
		const sendToAll = !jidDecode(participant)?.device
		await assertSessions([participant], true)

		if(isJidGroup(remoteJid)) {
			await authState.keys.set({ 'sender-key-memory': { [remoteJid]: null } })
		}

		logger.debug({ participant, sendToAll }, 'forced new session for retry recp')

		for(let i = 0; i < msgs.length;i++) {
			const msg = msgs[i]
			if(msg) {
				updateSendMessageAgainCount(ids[i], participant)
				const msgRelayOpts: MessageRelayOptions = { messageId: ids[i] }

				if(sendToAll) {
					msgRelayOpts.useUserDevicesCache = false
				} else {
					msgRelayOpts.participant = {
						jid: participant,
						count: +retryNode.attrs.count
					}
				}

				await relayMessage(key.remoteJid!, msg, msgRelayOpts)
			} else {
				logger.debug({ jid: key.remoteJid, id: ids[i] }, 'recv retry request, but message not available')
			}
		}
	}

	const handleReceipt = async(node: BinaryNode) => {
		const { attrs, content } = node
		const isNodeFromMe = areJidsSameUser(attrs.participant || attrs.from, authState.creds.me?.id)
		const remoteJid = !isNodeFromMe || isJidGroup(attrs.from) ? attrs.from : attrs.recipient
		const fromMe = !attrs.recipient || (attrs.type === 'retry' && isNodeFromMe)

		const ids = [attrs.id]
		if(Array.isArray(content)) {
			const items = getBinaryNodeChildren(content[0], 'item')
			ids.push(...items.map(i => i.attrs.id))
		}

		const key: proto.IMessageKey = {
			remoteJid,
			id: '',
			fromMe,
			participant: attrs.participant
		}

		await Promise.all([
			processingMutex.mutex(
				async() => {
					const status = getStatusFromReceiptType(attrs.type)
					if(
						typeof status !== 'undefined' &&
						(
							// basically, we only want to know when a message from us has been delivered to/read by the other person
							// or another device of ours has read some messages
							status > proto.WebMessageInfo.Status.DELIVERY_ACK ||
							!isNodeFromMe
						)
					) {
						if(isJidGroup(remoteJid)) {
							if(attrs.participant) {
								const updateKey: keyof MessageUserReceipt = status === proto.WebMessageInfo.Status.DELIVERY_ACK ? 'receiptTimestamp' : 'readTimestamp'
								ev.emit(
									'message-receipt.update',
									ids.map(id => ({
										key: { ...key, id },
										receipt: {
											userJid: jidNormalizedUser(attrs.participant),
											[updateKey]: +attrs.t
										}
									}))
								)
							}
						} else {
							ev.emit(
								'messages.update',
								ids.map(id => ({
									key: { ...key, id },
									update: { status }
								}))
							)
						}
					}

					if (attrs.type === 'retry') {
						return;
					}

					if(attrs.type === 'retry') {
						// correctly set who is asking for the retry
						key.participant = key.participant || attrs.from
						const retryNode = getBinaryNodeChild(node, 'retry')
						if(willSendMessageAgain(ids[0], key.participant)) {
							if(key.fromMe) {
								try {
									logger.debug({ attrs, key }, 'recv retry request')
									await sendMessagesAgain(key, ids, retryNode!)
								} catch(error) {
									logger.error({ key, ids, trace: error.stack }, 'error in sending message again')
								}
							} else {
								logger.info({ attrs, key }, 'recv retry for not fromMe message')
							}
						} else {
							logger.info({ attrs, key }, 'will not send message again, as sent too many times')
						}
					}
				}
			),
			sendMessageAck(node)
		])
	}

	const handleNotification = async(node: BinaryNode) => {
		const remoteJid = node.attrs.from
		await Promise.all([
			processingMutex.mutex(
				async() => {
					const msg = await processNotification(node)
					if(msg) {
						const fromMe = areJidsSameUser(node.attrs.participant || remoteJid, authState.creds.me!.id)
						msg.key = {
							remoteJid,
							fromMe,
							participant: node.attrs.participant,
							id: node.attrs.id,
							...(msg.key || {})
						}
						msg.participant ??= node.attrs.participant
						msg.messageTimestamp = +node.attrs.t

						const fullMsg = proto.WebMessageInfo.fromObject(msg)
						await upsertMessage(fullMsg, 'append')
					}
				}
			),
			sendMessageAck(node)
		])
	}

	const handleMessage = async(node: BinaryNode) => {

		if (node.attrs.category !== 'peer') {
			return;
		}

		const { fullMessage: msg, category, author, decryptionTask } = decodeMessageStanza(node, authState)
		
		await Promise.all([
			processingMutex.mutex(
				async() => {
					await decryptionTask
					// message failed to decrypt
					if(msg.messageStubType === proto.WebMessageInfo.StubType.CIPHERTEXT) {
						logger.error(
							{ key: msg.key, params: msg.messageStubParameters },
							'failure in decrypting message'
						)
						retryMutex.mutex(
							async() => {
								if(ws.readyState === ws.OPEN) {
									const encNode = getBinaryNodeChild(node, 'enc')
									await sendRetryRequest(node, !encNode)
									if(retryRequestDelayMs) {
										await delay(retryRequestDelayMs)
									}
								} else {
									logger.debug({ node }, 'connection closed, ignoring retry req')
								}
							}
						)
					} else {
						// no type in the receipt => message delivered
						let type: MessageReceiptType = undefined
						let participant = msg.key.participant
						if(category === 'peer') { // special peer message
							type = 'peer_msg'
						} else if(msg.key.fromMe) { // message was sent by us from a different device
							type = 'sender'
							// need to specially handle this case
							if(isJidUser(msg.key.remoteJid!)) {
								participant = author
							}
						} else if(!sendActiveReceipts) {
							type = 'inactive'
						}

						await sendReceipt(msg.key.remoteJid!, participant!, [msg.key.id!], type)


						// send ack for history message
						const isAnyHistoryMsg = getHistoryMsg(msg.message!)
						if(isAnyHistoryMsg) {
							const jid = jidNormalizedUser(msg.key.remoteJid!)
							await sendReceipt(jid, undefined, [msg.key.id!], 'hist_sync')
						}
					}

					cleanMessage(msg, authState.creds.me!.id)

					await upsertMessage(msg, node.attrs.offline ? 'append' : 'notify')
				}
			),
			sendMessageAck(node)
		])
	}

	const handleCall = async(node: BinaryNode) => {
		const { attrs } = node
		const [infoChild] = getAllBinaryNodeChildren(node)
		const callId = infoChild.attrs['call-id']
		const from = infoChild.attrs.from || infoChild.attrs['call-creator']
		const status = getCallStatusFromNode(infoChild)
		const call: WACallEvent = {
			chatId: attrs.from,
			from,
			id: callId,
			date: new Date(+attrs.t * 1000),
			offline: !!attrs.offline,
			status,
		}

		if(status === 'offer') {
			call.isVideo = !!getBinaryNodeChild(infoChild, 'video')
			call.isGroup = infoChild.attrs.type === 'group'
			callOfferData[call.id] = call
		}

		// use existing call info to populate this event
		if(callOfferData[call.id]) {
			call.isVideo = callOfferData[call.id].isVideo
			call.isGroup = callOfferData[call.id].isGroup
		}

		// delete data once call has ended
		if(status === 'reject' || status === 'accept' || status === 'timeout') {
			delete callOfferData[call.id]
		}

		ev.emit('call', [call])

		await sendMessageAck(node)
	}

	const handleBadAck = async({ attrs }: BinaryNode) => {
		// current hypothesis is that if pash is sent in the ack
		// it means -- the message hasn't reached all devices yet
		// we'll retry sending the message here
		if(attrs.phash) {
			logger.info({ attrs }, 'received phash in ack, resending message...')
			const key: WAMessageKey = { remoteJid: attrs.from, fromMe: true, id: attrs.id }
			const msg = await getMessage(key)
			if(msg) {
				await relayMessage(key.remoteJid!, msg, { messageId: key.id!, useUserDevicesCache: false })
			} else {
				logger.warn({ attrs }, 'could not send message again, as it was not found')
			}
		}
	}

	/// processes a node with the given function
	/// and adds the task to the existing buffer if we're buffering events
	const processNodeWithBuffer = (
		node: BinaryNode,
		identifier: string,
		exec: (node: BinaryNode) => Promise<any>
	) => {
		const task = exec(node)
			.catch(err => onUnexpectedError(err, identifier))
		ev.processInBuffer(task)
	}

	// called when all offline notifs are handled
	ws.on('CB:ib,,offline', async(node: BinaryNode) => {
		const child = getBinaryNodeChild(node, 'offline')
		const offlineNotifs = +(child?.attrs.count || 0)

		logger.debug(`handled ${offlineNotifs} offline messages/notifications`)
		await ev.flush()

		ev.emit('connection.update', { receivedPendingNotifications: true })
	})

	// recv a message
	ws.on('CB:message', (node: BinaryNode) => {
		processNodeWithBuffer(node, 'processing message', handleMessage)
	})

	ws.on('CB:call', async(node: BinaryNode) => {
<<<<<<< HEAD
		// flushBufferIfLastOfflineNode(node, 'handling call', handleCall)
	})

	ws.on('CB:receipt', node => {
		// flushBufferIfLastOfflineNode(node, 'handling receipt', handleReceipt)
=======
		processNodeWithBuffer(node, 'handling call', handleCall)
	})

	ws.on('CB:receipt', node => {
		processNodeWithBuffer(node, 'handling receipt', handleReceipt)
>>>>>>> 1e24a08f
	})

	ws.on('CB:notification', async(node: BinaryNode) => {
		processNodeWithBuffer(node, 'handling notification', handleNotification)
	})

	ws.on('CB:ack,class:message', (node: BinaryNode) => {
		handleBadAck(node)
			.catch(error => onUnexpectedError(error, 'handling bad ack'))
	})

	ev.on('call', ([ call ]) => {
		// missed call + group call notification message generation
		// if(call.status === 'timeout' || (call.status === 'offer' && call.isGroup)) {
		// 	const msg: proto.IWebMessageInfo = {
		// 		key: {
		// 			remoteJid: call.chatId,
		// 			id: call.id,
		// 			fromMe: false
		// 		},
		// 		messageTimestamp: unixTimestampSeconds(call.date),
		// 	}
		// 	if(call.status === 'timeout') {
		// 		if(call.isGroup) {
		// 			msg.messageStubType = call.isVideo ? WAMessageStubType.CALL_MISSED_GROUP_VIDEO : WAMessageStubType.CALL_MISSED_GROUP_VOICE
		// 		} else {
		// 			msg.messageStubType = call.isVideo ? WAMessageStubType.CALL_MISSED_VIDEO : WAMessageStubType.CALL_MISSED_VOICE
		// 		}
		// 	} else {
		// 		msg.message = { call: { callKey: Buffer.from(call.id) } }
		// 	}

		// 	const protoMsg = proto.WebMessageInfo.fromObject(msg)
		// 	upsertMessage(protoMsg, call.offline ? 'append' : 'notify')
		// }
	})

	ev.on('connection.update', ({ isOnline }) => {
		if(typeof isOnline !== 'undefined') {
			sendActiveReceipts = isOnline
			logger.trace(`sendActiveReceipts set to "${sendActiveReceipts}"`)
		}
	})

	return {
		...sock,
		sendMessageAck,
		sendRetryRequest,
		rejectCall
	}
}<|MERGE_RESOLUTION|>--- conflicted
+++ resolved
@@ -320,7 +320,7 @@
 				const newDuration = +child.attrs.duration
 				const timestamp = +child.attrs.t
 
-				logger.info({ newDuration }, 'updated account disappearing mode')
+				logger.debug({ newDuration }, 'updated account disappearing mode')
 
 				ev.emit('creds.update', {
 					accountSettings: {
@@ -656,19 +656,11 @@
 	})
 
 	ws.on('CB:call', async(node: BinaryNode) => {
-<<<<<<< HEAD
-		// flushBufferIfLastOfflineNode(node, 'handling call', handleCall)
+		// processNodeWithBuffer(node, 'handling call', handleCall)
 	})
 
 	ws.on('CB:receipt', node => {
-		// flushBufferIfLastOfflineNode(node, 'handling receipt', handleReceipt)
-=======
-		processNodeWithBuffer(node, 'handling call', handleCall)
-	})
-
-	ws.on('CB:receipt', node => {
-		processNodeWithBuffer(node, 'handling receipt', handleReceipt)
->>>>>>> 1e24a08f
+		// processNodeWithBuffer(node, 'handling receipt', handleReceipt)
 	})
 
 	ws.on('CB:notification', async(node: BinaryNode) => {
@@ -681,29 +673,30 @@
 	})
 
 	ev.on('call', ([ call ]) => {
+		return;
 		// missed call + group call notification message generation
-		// if(call.status === 'timeout' || (call.status === 'offer' && call.isGroup)) {
-		// 	const msg: proto.IWebMessageInfo = {
-		// 		key: {
-		// 			remoteJid: call.chatId,
-		// 			id: call.id,
-		// 			fromMe: false
-		// 		},
-		// 		messageTimestamp: unixTimestampSeconds(call.date),
-		// 	}
-		// 	if(call.status === 'timeout') {
-		// 		if(call.isGroup) {
-		// 			msg.messageStubType = call.isVideo ? WAMessageStubType.CALL_MISSED_GROUP_VIDEO : WAMessageStubType.CALL_MISSED_GROUP_VOICE
-		// 		} else {
-		// 			msg.messageStubType = call.isVideo ? WAMessageStubType.CALL_MISSED_VIDEO : WAMessageStubType.CALL_MISSED_VOICE
-		// 		}
-		// 	} else {
-		// 		msg.message = { call: { callKey: Buffer.from(call.id) } }
-		// 	}
-
-		// 	const protoMsg = proto.WebMessageInfo.fromObject(msg)
-		// 	upsertMessage(protoMsg, call.offline ? 'append' : 'notify')
-		// }
+		if(call.status === 'timeout' || (call.status === 'offer' && call.isGroup)) {
+			const msg: proto.IWebMessageInfo = {
+				key: {
+					remoteJid: call.chatId,
+					id: call.id,
+					fromMe: false
+				},
+				messageTimestamp: unixTimestampSeconds(call.date),
+			}
+			if(call.status === 'timeout') {
+				if(call.isGroup) {
+					msg.messageStubType = call.isVideo ? WAMessageStubType.CALL_MISSED_GROUP_VIDEO : WAMessageStubType.CALL_MISSED_GROUP_VOICE
+				} else {
+					msg.messageStubType = call.isVideo ? WAMessageStubType.CALL_MISSED_VIDEO : WAMessageStubType.CALL_MISSED_VOICE
+				}
+			} else {
+				msg.message = { call: { callKey: Buffer.from(call.id) } }
+			}
+
+			const protoMsg = proto.WebMessageInfo.fromObject(msg)
+			upsertMessage(protoMsg, call.offline ? 'append' : 'notify')
+		}
 	})
 
 	ev.on('connection.update', ({ isOnline }) => {
