--- conflicted
+++ resolved
@@ -360,30 +360,6 @@
 						}
 					}
 
-<<<<<<< HEAD
-				await sendMessageAck(node)
-
-				// if(attrs.type === 'retry') {
-				// 	// correctly set who is asking for the retry
-				// 	key.participant = key.participant || attrs.from
-				// 	if(willSendMessageAgain(ids[0], key.participant)) {
-				// 		if(key.fromMe) {
-				// 			try {
-				// 				logger.debug({ attrs, key }, 'recv retry request')
-				// 				await sendMessagesAgain(key, ids)
-				// 			} catch(error) {
-				// 				logger.error({ key, ids, trace: error.stack }, 'error in sending message again')
-				// 			}
-				// 		} else {
-				// 			logger.info({ attrs, key }, 'recv retry for not fromMe message')
-				// 		}
-				// 	} else {
-				// 		logger.info({ attrs, key }, 'will not send message again, as sent too many times')
-				// 	}
-				// }
-			}
-		)
-=======
 					if(attrs.type === 'retry') {
 						// correctly set who is asking for the retry
 						key.participant = key.participant || attrs.from
@@ -406,7 +382,6 @@
 			),
 			sendMessageAck(node)
 		])
->>>>>>> d00aed7f
 	}
 
 	const handleNotification = async(node: BinaryNode) => {
